--- conflicted
+++ resolved
@@ -1109,7 +1109,6 @@
 	testKit.MustExec("create table t(a int primary key, b int, c int, d int, e int, index idx(b,c,d))")
 	testKit.MustExec("insert into t values(1,1,1,1,2),(2,1,2,1,0)")
 	testKit.MustExec("analyze table t")
-<<<<<<< HEAD
 
 	var input []string
 	var output []struct {
@@ -1129,22 +1128,4 @@
 		})
 		testKit.MustQuery(tt).Check(testkit.Rows(output[i].Result...))
 	}
-=======
-	testKit.MustQuery("explain select t.e in (select count(*) from t s use index(idx), t t1 where s.b = 1 and s.c in (1, 2) and s.d = t.a and s.a = t1.a) from t").Check(testkit.Rows(
-		"Projection_11 2.00 root Column#18",
-		"└─Apply_13 2.00 root CARTESIAN left outer semi join, inner:StreamAgg_20, other cond:eq(Column#5, Column#16)",
-		"  ├─TableReader_15 2.00 root data:TableScan_14",
-		"  │ └─TableScan_14 2.00 cop table:t, range:[-inf,+inf], keep order:false",
-		"  └─StreamAgg_20 1.00 root funcs:count(1)",
-		"    └─IndexMergeJoin_42 2.00 root inner join, inner:TableReader_40, outer key:Column#6, inner key:Column#11",
-		"      ├─IndexReader_31 2.00 root index:IndexScan_30",
-		"      │ └─IndexScan_30 2.00 cop table:s, index:b, c, d, range: decided by [eq(Column#7, 1) in(Column#8, 1, 2) eq(Column#9, Column#1)], keep order:false",
-		"      └─TableReader_40 1.00 root data:TableScan_39",
-		"        └─TableScan_39 1.00 cop table:t1, range: decided by [Column#6], keep order:true",
-	))
-	testKit.MustQuery("select t.e in (select count(*) from t s use index(idx), t t1 where s.b = 1 and s.c in (1, 2) and s.d = t.a and s.a = t1.a) from t").Check(testkit.Rows(
-		"1",
-		"1",
-	))
->>>>>>> 4a870831
 }