--- conflicted
+++ resolved
@@ -154,7 +154,6 @@
 	// The hash join outer executor starts multiple concurrent join workers to probe the hash table.
 	TiDBHashJoinConcurrency = "tidb_hash_join_concurrency"
 
-<<<<<<< HEAD
 	// tidb_hashagg_partial_concurrency is used for hash agg executor.
 	// The hash agg executor starts multiple concurrent partial workers to do partial aggregate works.
 	TiDBHashAggPartialConcurrency = "tidb_hashagg_partial_concurrency"
@@ -162,11 +161,10 @@
 	// tidb_hashagg_final_concurrency is used for hash agg executor.
 	// The hash agg executor starts multiple concurrent final workers to do final aggregate works.
 	TiDBHashAggFinalConcurrency = "tidb_hashagg_final_concurrency"
-=======
+
 	// tidb_projection_concurrency is used for projection operator.
 	// This variable controls the worker number of projection operator.
 	TiDBProjectionConcurrency = "tidb_projection_concurrency"
->>>>>>> 9ec13e88
 
 	// tidb_backoff_lock_fast is used for tikv backoff base time in milliseconds.
 	TiDBBackoffLockFast = "tidb_backoff_lock_fast"
