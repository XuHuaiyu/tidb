--- conflicted
+++ resolved
@@ -2382,12 +2382,12 @@
 	}
 }
 
-<<<<<<< HEAD
 func (s *testSuite) TestIssue5666(c *C) {
 	tk := testkit.NewTestKit(c, s.store)
 	tk.MustExec("set @@profiling=1")
 	tk.MustQuery("SELECT QUERY_ID, SUM(DURATION) AS SUM_DURATION FROM INFORMATION_SCHEMA.PROFILING GROUP BY QUERY_ID;").Check(testkit.Rows("0 0"))
-=======
+}
+
 func (s *testSuite) TestCheckIndex(c *C) {
 	s.ctx = mock.NewContext()
 	s.ctx.Store = s.store
@@ -2487,5 +2487,4 @@
 	c.Assert(err, IsNil)
 	err = txn.Set(key, value)
 	c.Assert(err, IsNil)
->>>>>>> 9a3463fd
 }