// Copyright 2015 PingCAP, Inc.
//
// Licensed under the Apache License, Version 2.0 (the "License");
// you may not use this file except in compliance with the License.
// You may obtain a copy of the License at
//
//     http://www.apache.org/licenses/LICENSE-2.0
//
// Unless required by applicable law or agreed to in writing, software
// distributed under the License is distributed on an "AS IS" BASIS,
// See the License for the specific language governing permissions and
// limitations under the License.

package executor

import (
	"bytes"
	"math"
	"sort"
	"strings"
	"sync"
	"time"

	"github.com/cznic/sortutil"
	"github.com/juju/errors"
	"github.com/pingcap/tidb/ast"
	"github.com/pingcap/tidb/distsql"
	"github.com/pingcap/tidb/domain"
	"github.com/pingcap/tidb/expression"
	"github.com/pingcap/tidb/expression/aggregation"
	"github.com/pingcap/tidb/infoschema"
	"github.com/pingcap/tidb/kv"
	"github.com/pingcap/tidb/metrics"
	"github.com/pingcap/tidb/model"
	"github.com/pingcap/tidb/mysql"
	"github.com/pingcap/tidb/plan"
	"github.com/pingcap/tidb/sessionctx"
	"github.com/pingcap/tidb/sessionctx/stmtctx"
	"github.com/pingcap/tidb/statistics"
	"github.com/pingcap/tidb/table"
	"github.com/pingcap/tidb/types"
	"github.com/pingcap/tidb/util/admin"
	"github.com/pingcap/tidb/util/chunk"
	"github.com/pingcap/tidb/util/ranger"
	"github.com/pingcap/tipb/go-tipb"
	"golang.org/x/net/context"
)

// executorBuilder builds an Executor from a Plan.
// The InfoSchema must not change during execution.
type executorBuilder struct {
	ctx     sessionctx.Context
	is      infoschema.InfoSchema
	startTS uint64 // cached when the first time getStartTS() is called
	// err is set when there is error happened during Executor building process.
	err error
}

func newExecutorBuilder(ctx sessionctx.Context, is infoschema.InfoSchema) *executorBuilder {
	return &executorBuilder{
		ctx: ctx,
		is:  is,
	}
}

func (b *executorBuilder) build(p plan.Plan) Executor {
	switch v := p.(type) {
	case nil:
		return nil
	case *plan.CheckTable:
		return b.buildCheckTable(v)
	case *plan.CheckIndex:
		return b.buildCheckIndex(v)
	case *plan.RecoverIndex:
		return b.buildRecoverIndex(v)
	case *plan.CleanupIndex:
		return b.buildCleanupIndex(v)
	case *plan.CheckIndexRange:
		return b.buildCheckIndexRange(v)
	case *plan.ChecksumTable:
		return b.buildChecksumTable(v)
	case *plan.DDL:
		return b.buildDDL(v)
	case *plan.Deallocate:
		return b.buildDeallocate(v)
	case *plan.Delete:
		return b.buildDelete(v)
	case *plan.Execute:
		return b.buildExecute(v)
	case *plan.Explain:
		return b.buildExplain(v)
	case *plan.Insert:
		return b.buildInsert(v)
	case *plan.LoadData:
		return b.buildLoadData(v)
	case *plan.LoadStats:
		return b.buildLoadStats(v)
	case *plan.PhysicalLimit:
		return b.buildLimit(v)
	case *plan.Prepare:
		return b.buildPrepare(v)
	case *plan.PhysicalLock:
		return b.buildSelectLock(v)
	case *plan.CancelDDLJobs:
		return b.buildCancelDDLJobs(v)
	case *plan.ShowDDL:
		return b.buildShowDDL(v)
	case *plan.ShowDDLJobs:
		return b.buildShowDDLJobs(v)
	case *plan.ShowDDLJobQueries:
		return b.buildShowDDLJobQueries(v)
	case *plan.Show:
		return b.buildShow(v)
	case *plan.Simple:
		return b.buildSimple(v)
	case *plan.Set:
		return b.buildSet(v)
	case *plan.PhysicalSort:
		return b.buildSort(v)
	case *plan.PhysicalTopN:
		return b.buildTopN(v)
	case *plan.PhysicalUnionAll:
		return b.buildUnionAll(v)
	case *plan.Update:
		return b.buildUpdate(v)
	case *plan.PhysicalUnionScan:
		return b.buildUnionScanExec(v)
	case *plan.PhysicalHashJoin:
		return b.buildHashJoin(v)
	case *plan.PhysicalMergeJoin:
		return b.buildMergeJoin(v)
	case *plan.PhysicalIndexJoin:
		return b.buildIndexLookUpJoin(v)
	case *plan.PhysicalSelection:
		return b.buildSelection(v)
	case *plan.PhysicalHashAgg:
		return b.buildHashAgg(v)
	case *plan.PhysicalStreamAgg:
		return b.buildStreamAgg(v)
	case *plan.PhysicalProjection:
		return b.buildProjection(v)
	case *plan.PhysicalMemTable:
		return b.buildMemTable(v)
	case *plan.PhysicalTableDual:
		return b.buildTableDual(v)
	case *plan.PhysicalApply:
		return b.buildApply(v)
	case *plan.PhysicalExists:
		return b.buildExists(v)
	case *plan.PhysicalMaxOneRow:
		return b.buildMaxOneRow(v)
	case *plan.Analyze:
		return b.buildAnalyze(v)
	case *plan.PhysicalTableReader:
		return b.buildTableReader(v)
	case *plan.PhysicalIndexReader:
		return b.buildIndexReader(v)
	case *plan.PhysicalIndexLookUpReader:
		return b.buildIndexLookUpReader(v)
	default:
		b.err = ErrUnknownPlan.Gen("Unknown Plan %T", p)
		return nil
	}
}

func (b *executorBuilder) buildCancelDDLJobs(v *plan.CancelDDLJobs) Executor {
	e := &CancelDDLJobsExec{
		baseExecutor: newBaseExecutor(b.ctx, v.Schema(), v.ExplainID()),
		jobIDs:       v.JobIDs,
	}
	e.errs, b.err = admin.CancelJobs(e.ctx.Txn(), e.jobIDs)
	if b.err != nil {
		b.err = errors.Trace(b.err)
		return nil
	}
	return e
}

func (b *executorBuilder) buildShowDDL(v *plan.ShowDDL) Executor {
	// We get DDLInfo here because for Executors that returns result set,
	// next will be called after transaction has been committed.
	// We need the transaction to get DDLInfo.
	e := &ShowDDLExec{
		baseExecutor: newBaseExecutor(b.ctx, v.Schema(), v.ExplainID()),
	}

	var err error
	ownerManager := domain.GetDomain(e.ctx).DDL().OwnerManager()
	ctx, cancel := context.WithTimeout(context.Background(), 3*time.Second)
	e.ddlOwnerID, err = ownerManager.GetOwnerID(ctx)
	cancel()
	if err != nil {
		b.err = errors.Trace(err)
		return nil
	}

	ddlInfo, err := admin.GetDDLInfo(e.ctx.Txn())
	if err != nil {
		b.err = errors.Trace(err)
		return nil
	}
	e.ddlInfo = ddlInfo
	e.selfID = ownerManager.ID()
	return e
}

func (b *executorBuilder) buildShowDDLJobs(v *plan.ShowDDLJobs) Executor {
	e := &ShowDDLJobsExec{
		is:           b.is,
		baseExecutor: newBaseExecutor(b.ctx, v.Schema(), v.ExplainID()),
	}
	return e
}

func (b *executorBuilder) buildShowDDLJobQueries(v *plan.ShowDDLJobQueries) Executor {
	e := &ShowDDLJobQueriesExec{
		baseExecutor: newBaseExecutor(b.ctx, v.Schema(), v.ExplainID()),
		jobIDs:       v.JobIDs,
	}
	return e
}

func (b *executorBuilder) buildCheckIndex(v *plan.CheckIndex) Executor {
	readerExec, err := buildNoRangeIndexLookUpReader(b, v.IndexLookUpReader)
	if err != nil {
		b.err = errors.Trace(err)
		return nil
	}
	readerExec.ranges = ranger.FullRange()
	readerExec.isCheckOp = true

	e := &CheckIndexExec{
		baseExecutor: newBaseExecutor(b.ctx, v.Schema(), v.ExplainID()),
		dbName:       v.DBName,
		tableName:    readerExec.table.Meta().Name.L,
		idxName:      v.IdxName,
		is:           b.is,
		src:          readerExec,
	}
	return e
}

func (b *executorBuilder) buildCheckTable(v *plan.CheckTable) Executor {
	e := &CheckTableExec{
		baseExecutor: newBaseExecutor(b.ctx, v.Schema(), v.ExplainID()),
		tables:       v.Tables,
		is:           b.is,
	}
	return e
}

func buildRecoverIndexCols(tblInfo *model.TableInfo, indexInfo *model.IndexInfo) []*model.ColumnInfo {
	columns := make([]*model.ColumnInfo, 0, len(indexInfo.Columns))
	for _, idxCol := range indexInfo.Columns {
		columns = append(columns, tblInfo.Columns[idxCol.Offset])
	}

	handleOffset := len(columns)
	handleColsInfo := &model.ColumnInfo{
		ID:     model.ExtraHandleID,
		Name:   model.ExtraHandleName,
		Offset: handleOffset,
	}
	handleColsInfo.FieldType = *types.NewFieldType(mysql.TypeLonglong)
	columns = append(columns, handleColsInfo)
	return columns
}

func (b *executorBuilder) buildRecoverIndex(v *plan.RecoverIndex) Executor {
	tblInfo := v.Table.TableInfo
	t, err := b.is.TableByName(v.Table.Schema, tblInfo.Name)
	if err != nil {
		b.err = errors.Trace(err)
		return nil
	}
	idxName := strings.ToLower(v.IndexName)
	indices := t.WritableIndices()
	var index table.Index
	for _, idx := range indices {
		if idxName == idx.Meta().Name.L {
			index = idx
			break
		}
	}

	if index == nil {
		b.err = errors.Errorf("index `%v` is not found in table `%v`.", v.IndexName, v.Table.Name.O)
		return nil
	}
	e := &RecoverIndexExec{
		baseExecutor: newBaseExecutor(b.ctx, v.Schema(), v.ExplainID()),
		columns:      buildRecoverIndexCols(tblInfo, index.Meta()),
		index:        index,
		table:        t,
	}
	return e
}

func buildCleanupIndexCols(tblInfo *model.TableInfo, indexInfo *model.IndexInfo) []*model.ColumnInfo {
	columns := make([]*model.ColumnInfo, 0, len(indexInfo.Columns)+1)
	for _, idxCol := range indexInfo.Columns {
		columns = append(columns, tblInfo.Columns[idxCol.Offset])
	}
	handleColsInfo := &model.ColumnInfo{
		ID:     model.ExtraHandleID,
		Name:   model.ExtraHandleName,
		Offset: len(tblInfo.Columns),
	}
	handleColsInfo.FieldType = *types.NewFieldType(mysql.TypeLonglong)
	columns = append(columns, handleColsInfo)
	return columns
}

func (b *executorBuilder) buildCleanupIndex(v *plan.CleanupIndex) Executor {
	tblInfo := v.Table.TableInfo
	t, err := b.is.TableByName(v.Table.Schema, tblInfo.Name)
	if err != nil {
		b.err = errors.Trace(err)
		return nil
	}
	idxName := strings.ToLower(v.IndexName)
	var index table.Index
	for _, idx := range t.Indices() {
		if idx.Meta().State != model.StatePublic {
			continue
		}
		if idxName == idx.Meta().Name.L {
			index = idx
			break
		}
	}

	if index == nil {
		b.err = errors.Errorf("index `%v` is not found in table `%v`.", v.IndexName, v.Table.Name.O)
		return nil
	}
	e := &CleanupIndexExec{
		baseExecutor: newBaseExecutor(b.ctx, v.Schema(), v.ExplainID()),
		idxCols:      buildCleanupIndexCols(tblInfo, index.Meta()),
		index:        index,
		table:        t,
		batchSize:    20000,
	}
	return e
}

func (b *executorBuilder) buildCheckIndexRange(v *plan.CheckIndexRange) Executor {
	tb, err := b.is.TableByName(v.Table.Schema, v.Table.Name)
	if err != nil {
		b.err = errors.Trace(err)
		return nil
	}
	e := &CheckIndexRangeExec{
		baseExecutor: newBaseExecutor(b.ctx, v.Schema(), v.ExplainID()),
		handleRanges: v.HandleRanges,
		table:        tb.Meta(),
		is:           b.is,
	}
	idxName := strings.ToLower(v.IndexName)
	for _, idx := range tb.Indices() {
		if idx.Meta().Name.L == idxName {
			e.index = idx.Meta()
			e.startKey = make([]types.Datum, len(e.index.Columns))
			break
		}
	}
	return e
}

func (b *executorBuilder) buildChecksumTable(v *plan.ChecksumTable) Executor {
	e := &ChecksumTableExec{
		baseExecutor: newBaseExecutor(b.ctx, v.Schema(), v.ExplainID()),
		tables:       make(map[int64]*checksumContext),
		done:         false,
	}
	startTs := b.getStartTS()
	for _, t := range v.Tables {
		e.tables[t.TableInfo.ID] = newChecksumContext(t.DBInfo, t.TableInfo, startTs)
	}
	return e
}

func (b *executorBuilder) buildDeallocate(v *plan.Deallocate) Executor {
	e := &DeallocateExec{
		baseExecutor: newBaseExecutor(b.ctx, nil, v.ExplainID()),
		Name:         v.Name,
	}
	return e
}

func (b *executorBuilder) buildSelectLock(v *plan.PhysicalLock) Executor {
	src := b.build(v.Children()[0])
	if b.err != nil {
		b.err = errors.Trace(b.err)
		return nil
	}
	if !b.ctx.GetSessionVars().InTxn() {
		// Locking of rows for update using SELECT FOR UPDATE only applies when autocommit
		// is disabled (either by beginning transaction with START TRANSACTION or by setting
		// autocommit to 0. If autocommit is enabled, the rows matching the specification are not locked.
		// See https://dev.mysql.com/doc/refman/5.7/en/innodb-locking-reads.html
		return src
	}
	e := &SelectLockExec{
		baseExecutor: newBaseExecutor(b.ctx, v.Schema(), v.ExplainID(), src),
		Lock:         v.Lock,
	}
	return e
}

func (b *executorBuilder) buildLimit(v *plan.PhysicalLimit) Executor {
	childExec := b.build(v.Children()[0])
	if b.err != nil {
		b.err = errors.Trace(b.err)
		return nil
	}
	e := &LimitExec{
		baseExecutor: newBaseExecutor(b.ctx, v.Schema(), v.ExplainID(), childExec),
		begin:        v.Offset,
		end:          v.Offset + v.Count,
	}
	return e
}

func (b *executorBuilder) buildPrepare(v *plan.Prepare) Executor {
	e := &PrepareExec{
		baseExecutor: newBaseExecutor(b.ctx, v.Schema(), v.ExplainID()),
		is:           b.is,
		name:         v.Name,
		sqlText:      v.SQLText,
	}
	return e
}

func (b *executorBuilder) buildExecute(v *plan.Execute) Executor {
	e := &ExecuteExec{
		baseExecutor: newBaseExecutor(b.ctx, v.Schema(), v.ExplainID()),
		is:           b.is,
		name:         v.Name,
		usingVars:    v.UsingVars,
		id:           v.ExecID,
		stmt:         v.Stmt,
		plan:         v.Plan,
	}
	return e
}

func (b *executorBuilder) buildShow(v *plan.Show) Executor {
	e := &ShowExec{
		baseExecutor: newBaseExecutor(b.ctx, v.Schema(), v.ExplainID()),
		Tp:           v.Tp,
		DBName:       model.NewCIStr(v.DBName),
		Table:        v.Table,
		Column:       v.Column,
		User:         v.User,
		Flag:         v.Flag,
		Full:         v.Full,
		GlobalScope:  v.GlobalScope,
		is:           b.is,
	}
	if e.Tp == ast.ShowGrants && e.User == nil {
		e.User = e.ctx.GetSessionVars().User
	}
	if len(v.Conditions) == 0 {
		return e
	}
	sel := &SelectionExec{
		baseExecutor: newBaseExecutor(b.ctx, v.Schema(), v.ExplainID(), e),
		filters:      v.Conditions,
	}
	return sel
}

func (b *executorBuilder) buildSimple(v *plan.Simple) Executor {
	switch s := v.Statement.(type) {
	case *ast.GrantStmt:
		return b.buildGrant(s)
	case *ast.RevokeStmt:
		return b.buildRevoke(s)
	}
	e := &SimpleExec{
		baseExecutor: newBaseExecutor(b.ctx, v.Schema(), v.ExplainID()),
		Statement:    v.Statement,
		is:           b.is,
	}
	return e
}

func (b *executorBuilder) buildSet(v *plan.Set) Executor {
	e := &SetExecutor{
		baseExecutor: newBaseExecutor(b.ctx, v.Schema(), v.ExplainID()),
		vars:         v.VarAssigns,
	}
	return e
}

func (b *executorBuilder) buildInsert(v *plan.Insert) Executor {
	selectExec := b.build(v.SelectPlan)
	if b.err != nil {
		b.err = errors.Trace(b.err)
		return nil
	}
	var baseExec baseExecutor
	if selectExec != nil {
		baseExec = newBaseExecutor(b.ctx, nil, v.ExplainID(), selectExec)
	} else {
		baseExec = newBaseExecutor(b.ctx, nil, v.ExplainID())
	}

	ivs := &InsertValues{
		baseExecutor:          baseExec,
		Columns:               v.Columns,
		Lists:                 v.Lists,
		SetList:               v.SetList,
		GenColumns:            v.GenCols.Columns,
		GenExprs:              v.GenCols.Exprs,
		needFillDefaultValues: v.NeedFillDefaultValue,
		SelectExec:            selectExec,
	}

	ivs.Table = v.Table
	if v.IsReplace {
		return b.buildReplace(ivs)
	}
	insert := &InsertExec{
		InsertValues: ivs,
		OnDuplicate:  append(v.OnDuplicate, v.GenCols.OnDuplicates...),
	}
	return insert
}

func (b *executorBuilder) buildLoadData(v *plan.LoadData) Executor {
	tbl, ok := b.is.TableByID(v.Table.TableInfo.ID)
	if !ok {
		b.err = errors.Errorf("Can not get table %d", v.Table.TableInfo.ID)
		return nil
	}
	insertVal := &InsertValues{
		baseExecutor: newBaseExecutor(b.ctx, nil, v.ExplainID()),
		Table:        tbl,
		Columns:      v.Columns,
		GenColumns:   v.GenCols.Columns,
		GenExprs:     v.GenCols.Exprs,
	}
	tableCols := tbl.Cols()
	columns, err := insertVal.getColumns(tableCols)
	if err != nil {
		b.err = errors.Trace(err)
		return nil
	}
	loadDataExec := &LoadDataExec{
		baseExecutor: newBaseExecutor(b.ctx, nil, v.ExplainID()),
		IsLocal:      v.IsLocal,
		loadDataInfo: &LoadDataInfo{
			row:          make([]types.Datum, len(columns)),
			InsertValues: insertVal,
			Path:         v.Path,
			Table:        tbl,
			FieldsInfo:   v.FieldsInfo,
			LinesInfo:    v.LinesInfo,
			Ctx:          b.ctx,
			columns:      columns,
		},
	}

	return loadDataExec
}

func (b *executorBuilder) buildLoadStats(v *plan.LoadStats) Executor {
	e := &LoadStatsExec{
		baseExecutor: newBaseExecutor(b.ctx, nil, v.ExplainID()),
		info:         &LoadStatsInfo{v.Path, b.ctx},
	}
	return e
}

func (b *executorBuilder) buildReplace(vals *InsertValues) Executor {
	replaceExec := &ReplaceExec{
		InsertValues: vals,
	}
	return replaceExec
}

func (b *executorBuilder) buildGrant(grant *ast.GrantStmt) Executor {
	e := &GrantExec{
		baseExecutor: newBaseExecutor(b.ctx, nil, "GrantStmt"),
		Privs:        grant.Privs,
		ObjectType:   grant.ObjectType,
		Level:        grant.Level,
		Users:        grant.Users,
		WithGrant:    grant.WithGrant,
		is:           b.is,
	}
	return e
}

func (b *executorBuilder) buildRevoke(revoke *ast.RevokeStmt) Executor {
	e := &RevokeExec{
		ctx:        b.ctx,
		Privs:      revoke.Privs,
		ObjectType: revoke.ObjectType,
		Level:      revoke.Level,
		Users:      revoke.Users,
		is:         b.is,
	}
	return e
}

func (b *executorBuilder) buildDDL(v *plan.DDL) Executor {
	e := &DDLExec{
		baseExecutor: newBaseExecutor(b.ctx, v.Schema(), v.ExplainID()),
		stmt:         v.Statement,
		is:           b.is,
	}
	return e
}

func (b *executorBuilder) buildExplain(v *plan.Explain) Executor {
	e := &ExplainExec{
		baseExecutor: newBaseExecutor(b.ctx, v.Schema(), v.ExplainID()),
	}
	e.rows = make([][]string, 0, len(v.Rows))
	for _, row := range v.Rows {
		e.rows = append(e.rows, row)
	}
	return e
}

func (b *executorBuilder) buildUnionScanExec(v *plan.PhysicalUnionScan) Executor {
	src := b.build(v.Children()[0])
	if b.err != nil {
		b.err = errors.Trace(b.err)
		return nil
	}
	us := &UnionScanExec{baseExecutor: newBaseExecutor(b.ctx, v.Schema(), v.ExplainID(), src)}
	// Get the handle column index of the below plan.
	// We can guarantee that there must be only one col in the map.
	for _, cols := range v.Children()[0].Schema().TblID2Handle {
		us.belowHandleIndex = cols[0].Index
	}
	switch x := src.(type) {
	case *TableReaderExecutor:
		us.desc = x.desc
		us.dirty = GetDirtyDB(b.ctx).GetDirtyTable(x.table.Meta().ID)
		us.conditions = v.Conditions
		us.columns = x.columns
		b.err = us.buildAndSortAddedRows()
	case *IndexReaderExecutor:
		us.desc = x.desc
		for _, ic := range x.index.Columns {
			for i, col := range x.schema.Columns {
				if col.ColName.L == ic.Name.L {
					us.usedIndex = append(us.usedIndex, i)
					break
				}
			}
		}
		us.dirty = GetDirtyDB(b.ctx).GetDirtyTable(x.table.Meta().ID)
		us.conditions = v.Conditions
		us.columns = x.columns
		b.err = us.buildAndSortAddedRows()
	case *IndexLookUpExecutor:
		us.desc = x.desc
		for _, ic := range x.index.Columns {
			for i, col := range x.schema.Columns {
				if col.ColName.L == ic.Name.L {
					us.usedIndex = append(us.usedIndex, i)
					break
				}
			}
		}
		us.dirty = GetDirtyDB(b.ctx).GetDirtyTable(x.table.Meta().ID)
		us.conditions = v.Conditions
		us.columns = x.columns
		b.err = us.buildAndSortAddedRows()
	default:
		// The mem table will not be written by sql directly, so we can omit the union scan to avoid err reporting.
		return src
	}
	if b.err != nil {
		b.err = errors.Trace(b.err)
		return nil
	}
	return us
}

// buildMergeJoin builds MergeJoinExec executor.
func (b *executorBuilder) buildMergeJoin(v *plan.PhysicalMergeJoin) Executor {
	leftExec := b.build(v.Children()[0])
	if b.err != nil {
		b.err = errors.Trace(b.err)
		return nil
	}

	rightExec := b.build(v.Children()[1])
	if b.err != nil {
		b.err = errors.Trace(b.err)
		return nil
	}

	defaultValues := v.DefaultValues
	if defaultValues == nil {
		if v.JoinType == plan.RightOuterJoin {
			defaultValues = make([]types.Datum, leftExec.Schema().Len())
		} else {
			defaultValues = make([]types.Datum, rightExec.Schema().Len())
		}
	}

	e := &MergeJoinExec{
		stmtCtx:      b.ctx.GetSessionVars().StmtCtx,
		baseExecutor: newBaseExecutor(b.ctx, v.Schema(), v.ExplainID(), leftExec, rightExec),
		resultGenerator: newJoinResultGenerator(b.ctx, v.JoinType, v.JoinType == plan.RightOuterJoin,
			defaultValues, v.OtherConditions,
			leftExec.retTypes(), rightExec.retTypes()),
	}

	leftKeys := v.LeftKeys
	rightKeys := v.RightKeys

	e.outerIdx = 0
	innerFilter := v.RightConditions

	e.innerTable = &mergeJoinInnerTable{
		reader:   rightExec,
		joinKeys: rightKeys,
	}

	e.outerTable = &mergeJoinOuterTable{
		reader: leftExec,
		filter: v.LeftConditions,
		keys:   leftKeys,
	}

	if v.JoinType == plan.RightOuterJoin {
		e.outerIdx = 1
		e.outerTable.reader = rightExec
		e.outerTable.filter = v.RightConditions
		e.outerTable.keys = rightKeys

		innerFilter = v.LeftConditions
		e.innerTable.reader = leftExec
		e.innerTable.joinKeys = leftKeys
	}

	// optimizer should guarantee that filters on inner table are pushed down
	// to tikv or extracted to a Selection.
	if len(innerFilter) != 0 {
		b.err = errors.Annotate(ErrBuildExecutor, "merge join's inner filter should be empty.")
		return nil
	}

	metrics.ExecutorCounter.WithLabelValues("MergeJoinExec").Inc()
	return e
}

func (b *executorBuilder) buildHashJoin(v *plan.PhysicalHashJoin) Executor {
	leftHashKey := make([]*expression.Column, 0, len(v.EqualConditions))
	rightHashKey := make([]*expression.Column, 0, len(v.EqualConditions))
	for _, eqCond := range v.EqualConditions {
		ln, _ := eqCond.GetArgs()[0].(*expression.Column)
		rn, _ := eqCond.GetArgs()[1].(*expression.Column)
		leftHashKey = append(leftHashKey, ln)
		rightHashKey = append(rightHashKey, rn)
	}

	leftExec := b.build(v.Children()[0])
	if b.err != nil {
		b.err = errors.Trace(b.err)
		return nil
	}

	rightExec := b.build(v.Children()[1])
	if b.err != nil {
		b.err = errors.Trace(b.err)
		return nil
	}

	e := &HashJoinExec{
		baseExecutor: newBaseExecutor(b.ctx, v.Schema(), v.ExplainID(), leftExec, rightExec),
		concurrency:  v.Concurrency,
		joinType:     v.JoinType,
		innerIdx:     v.InnerChildIdx,
	}

	defaultValues := v.DefaultValues
	lhsTypes, rhsTypes := leftExec.retTypes(), rightExec.retTypes()
	if v.InnerChildIdx == 0 {
		if len(v.LeftConditions) > 0 {
			b.err = errors.Annotate(ErrBuildExecutor, "join's inner condition should be empty")
			return nil
		}
		e.innerExec = leftExec
		e.outerExec = rightExec
		e.outerFilter = v.RightConditions
		e.innerKeys = leftHashKey
		e.outerKeys = rightHashKey
		if defaultValues == nil {
			defaultValues = make([]types.Datum, e.innerExec.Schema().Len())
		}
	} else {
		if len(v.RightConditions) > 0 {
			b.err = errors.Annotate(ErrBuildExecutor, "join's inner condition should be empty")
			return nil
		}
		e.innerExec = rightExec
		e.outerExec = leftExec
		e.outerFilter = v.LeftConditions
		e.innerKeys = rightHashKey
		e.outerKeys = leftHashKey
		if defaultValues == nil {
			defaultValues = make([]types.Datum, e.innerExec.Schema().Len())
		}
	}
	e.resultGenerators = make([]joinResultGenerator, e.concurrency)
	for i := uint(0); i < e.concurrency; i++ {
		e.resultGenerators[i] = newJoinResultGenerator(b.ctx, v.JoinType, v.InnerChildIdx == 0, defaultValues,
			v.OtherConditions, lhsTypes, rhsTypes)
	}
	metrics.ExecutorCounter.WithLabelValues("HashJoinExec").Inc()
	return e
}

func (b *executorBuilder) buildHashAgg(v *plan.PhysicalHashAgg) Executor {
	src := b.build(v.Children()[0])
	if b.err != nil {
		b.err = errors.Trace(b.err)
		return nil
	}
	sessionVars := b.ctx.GetSessionVars()
	e := &HashAggExec{
<<<<<<< HEAD
		baseExecutor:       newBaseExecutor(b.ctx, v.Schema(), v.ExplainID(), src),
		sc:                 sessionVars.StmtCtx,
		AggFuncs:           make([]aggregation.Aggregation, 0, len(v.AggFuncs)),
		GroupByItems:       v.GroupByItems,
		partialConcurrency: sessionVars.HashAggPartialConcurrency,
		finalConcurrency:   sessionVars.HashAggFinalConcurrency,
	}
	if len(v.GroupByItems) != 0 || plan.IsAllFirstRow(v.AggFuncs) {
		e.defaultVal = nil
	} else {
		e.defaultVal = chunk.NewChunkWithCapacity(e.retTypes(), 1)
=======
		baseExecutor: newBaseExecutor(b.ctx, v.Schema(), v.ExplainID(), src),
		sc:           sessionVars.StmtCtx,
		AggFuncs:     make([]aggregation.Aggregation, 0, len(v.AggFuncs)),
		GroupByItems: v.GroupByItems,
>>>>>>> 42675d97
	}
	for _, aggDesc := range v.AggFuncs {
		if aggDesc.HasDistinct {
			e.doesUnparallelExec = true
		}
	}
	for i, aggDesc := range v.AggFuncs {
		if !e.doesUnparallelExec {
			if aggDesc.Mode == aggregation.CompleteMode {
				aggDesc.Mode = aggregation.Partial1Mode
			} else {
				aggDesc.Mode = aggregation.Partial2Mode
			}
		}
		e.AggFuncs = append(e.AggFuncs, aggDesc.GetAggFunc())
		if e.defaultVal != nil {
			value, existsDefaultValue := aggDesc.CalculateDefaultValue(e.ctx, e.children[0].Schema())
			if existsDefaultValue {
				e.defaultVal.AppendDatum(i, &value)
			}
		}
	}

	metrics.ExecutorCounter.WithLabelValues("HashAggExec").Inc()
	return e
}

func (b *executorBuilder) buildStreamAgg(v *plan.PhysicalStreamAgg) Executor {
	src := b.build(v.Children()[0])
	if b.err != nil {
		b.err = errors.Trace(b.err)
		return nil
	}
	e := &StreamAggExec{
		baseExecutor: newBaseExecutor(b.ctx, v.Schema(), v.ExplainID(), src),
		StmtCtx:      b.ctx.GetSessionVars().StmtCtx,
		AggFuncs:     make([]aggregation.Aggregation, 0, len(v.AggFuncs)),
		GroupByItems: v.GroupByItems,
	}
	for _, aggDesc := range v.AggFuncs {
		e.AggFuncs = append(e.AggFuncs, aggDesc.GetAggFunc())
	}
	metrics.ExecutorCounter.WithLabelValues("StreamAggExec").Inc()
	return e
}

func (b *executorBuilder) buildSelection(v *plan.PhysicalSelection) Executor {
	childExec := b.build(v.Children()[0])
	if b.err != nil {
		b.err = errors.Trace(b.err)
		return nil
	}
	e := &SelectionExec{
		baseExecutor: newBaseExecutor(b.ctx, v.Schema(), v.ExplainID(), childExec),
		filters:      v.Conditions,
	}
	return e
}

func (b *executorBuilder) buildProjection(v *plan.PhysicalProjection) Executor {
	childExec := b.build(v.Children()[0])
	if b.err != nil {
		b.err = errors.Trace(b.err)
		return nil
	}
	e := &ProjectionExec{
		baseExecutor:     newBaseExecutor(b.ctx, v.Schema(), v.ExplainID(), childExec),
		numWorkers:       b.ctx.GetSessionVars().ProjectionConcurrency,
		evaluatorSuit:    expression.NewEvaluatorSuit(v.Exprs),
		calculateNoDelay: v.CalculateNoDelay,
	}

	// If the calculation row count for this Projection operator is smaller
	// than a Chunk size, we turn back to the un-parallel Projection
	// implementation to reduce the goroutine overhead.
	if v.StatsInfo().Count() < int64(b.ctx.GetSessionVars().MaxChunkSize) {
		e.numWorkers = 0
	}
	return e
}

func (b *executorBuilder) buildTableDual(v *plan.PhysicalTableDual) Executor {
	if v.RowCount != 0 && v.RowCount != 1 {
		b.err = errors.Errorf("buildTableDual failed, invalid row count for dual table: %v", v.RowCount)
		return nil
	}
	e := &TableDualExec{
		baseExecutor: newBaseExecutor(b.ctx, v.Schema(), v.ExplainID()),
		numDualRows:  v.RowCount,
	}
	// Init the startTS for later use.
	b.getStartTS()
	return e
}

func (b *executorBuilder) getStartTS() uint64 {
	if b.startTS != 0 {
		// Return the cached value.
		return b.startTS
	}

	startTS := b.ctx.GetSessionVars().SnapshotTS
	if startTS == 0 && b.ctx.Txn() != nil {
		startTS = b.ctx.Txn().StartTS()
	}
	b.startTS = startTS
	return startTS
}

func (b *executorBuilder) buildMemTable(v *plan.PhysicalMemTable) Executor {
	tb, _ := b.is.TableByID(v.Table.ID)
	e := &TableScanExec{
		baseExecutor:   newBaseExecutor(b.ctx, v.Schema(), v.ExplainID()),
		t:              tb,
		columns:        v.Columns,
		seekHandle:     math.MinInt64,
		isVirtualTable: tb.Type() == table.VirtualTable,
	}
	return e
}

func (b *executorBuilder) buildSort(v *plan.PhysicalSort) Executor {
	childExec := b.build(v.Children()[0])
	if b.err != nil {
		b.err = errors.Trace(b.err)
		return nil
	}
	sortExec := SortExec{
		baseExecutor: newBaseExecutor(b.ctx, v.Schema(), v.ExplainID(), childExec),
		ByItems:      v.ByItems,
		schema:       v.Schema(),
	}
	metrics.ExecutorCounter.WithLabelValues("SortExec").Inc()
	return &sortExec
}

func (b *executorBuilder) buildTopN(v *plan.PhysicalTopN) Executor {
	childExec := b.build(v.Children()[0])
	if b.err != nil {
		b.err = errors.Trace(b.err)
		return nil
	}
	sortExec := SortExec{
		baseExecutor: newBaseExecutor(b.ctx, v.Schema(), v.ExplainID(), childExec),
		ByItems:      v.ByItems,
		schema:       v.Schema(),
	}
	metrics.ExecutorCounter.WithLabelValues("TopNExec").Inc()
	return &TopNExec{
		SortExec: sortExec,
		limit:    &plan.PhysicalLimit{Count: v.Count, Offset: v.Offset},
	}
}

func (b *executorBuilder) buildApply(apply *plan.PhysicalApply) *NestedLoopApplyExec {
	v := apply.PhysicalJoin
	leftChild := b.build(v.Children()[0])
	if b.err != nil {
		b.err = errors.Trace(b.err)
		return nil
	}
	rightChild := b.build(v.Children()[1])
	if b.err != nil {
		b.err = errors.Trace(b.err)
		return nil
	}
	joinSchema := expression.MergeSchema(leftChild.Schema(), rightChild.Schema())
	for _, cond := range v.EqualConditions {
		col0 := cond.GetArgs()[0].(*expression.Column)
		col0.ResolveIndices(joinSchema)
		col1 := cond.GetArgs()[1].(*expression.Column)
		col1.ResolveIndices(joinSchema)
	}
	otherConditions := append(expression.ScalarFuncs2Exprs(v.EqualConditions), v.OtherConditions...)
	defaultValues := v.DefaultValues
	if defaultValues == nil {
		defaultValues = make([]types.Datum, v.Children()[v.InnerChildIdx].Schema().Len())
	}
	generator := newJoinResultGenerator(b.ctx, v.JoinType, v.InnerChildIdx == 0,
		defaultValues, otherConditions, leftChild.retTypes(), rightChild.retTypes())
	outerExec, innerExec := leftChild, rightChild
	outerFilter, innerFilter := v.LeftConditions, v.RightConditions
	if v.InnerChildIdx == 0 {
		outerExec, innerExec = rightChild, leftChild
		outerFilter, innerFilter = v.RightConditions, v.LeftConditions
	}
	e := &NestedLoopApplyExec{
		baseExecutor:    newBaseExecutor(b.ctx, apply.Schema(), v.ExplainID(), outerExec, innerExec),
		innerExec:       innerExec,
		outerExec:       outerExec,
		outerFilter:     outerFilter,
		innerFilter:     innerFilter,
		outer:           v.JoinType != plan.InnerJoin,
		resultGenerator: generator,
		outerSchema:     apply.OuterSchema,
	}
	metrics.ExecutorCounter.WithLabelValues("NestedLoopApplyExec").Inc()
	return e
}

func (b *executorBuilder) buildExists(v *plan.PhysicalExists) Executor {
	childExec := b.build(v.Children()[0])
	if b.err != nil {
		b.err = errors.Trace(b.err)
		return nil
	}
	e := &ExistsExec{
		baseExecutor: newBaseExecutor(b.ctx, v.Schema(), v.ExplainID(), childExec),
	}
	return e
}

func (b *executorBuilder) buildMaxOneRow(v *plan.PhysicalMaxOneRow) Executor {
	childExec := b.build(v.Children()[0])
	if b.err != nil {
		b.err = errors.Trace(b.err)
		return nil
	}
	e := &MaxOneRowExec{
		baseExecutor: newBaseExecutor(b.ctx, v.Schema(), v.ExplainID(), childExec),
	}
	return e
}

func (b *executorBuilder) buildUnionAll(v *plan.PhysicalUnionAll) Executor {
	childExecs := make([]Executor, len(v.Children()))
	for i, child := range v.Children() {
		childExecs[i] = b.build(child)
		if b.err != nil {
			b.err = errors.Trace(b.err)
			return nil
		}
	}
	e := &UnionExec{
		baseExecutor: newBaseExecutor(b.ctx, v.Schema(), v.ExplainID(), childExecs...),
	}
	return e
}

func (b *executorBuilder) buildUpdate(v *plan.Update) Executor {
	tblID2table := make(map[int64]table.Table)
	for id := range v.SelectPlan.Schema().TblID2Handle {
		tblID2table[id], _ = b.is.TableByID(id)
	}
	selExec := b.build(v.SelectPlan)
	if b.err != nil {
		b.err = errors.Trace(b.err)
		return nil
	}
	updateExec := &UpdateExec{
		baseExecutor: newBaseExecutor(b.ctx, nil, v.ExplainID(), selExec),
		SelectExec:   selExec,
		OrderedList:  v.OrderedList,
		tblID2table:  tblID2table,
	}
	return updateExec
}

func (b *executorBuilder) buildDelete(v *plan.Delete) Executor {
	tblID2table := make(map[int64]table.Table)
	for id := range v.SelectPlan.Schema().TblID2Handle {
		tblID2table[id], _ = b.is.TableByID(id)
	}
	selExec := b.build(v.SelectPlan)
	if b.err != nil {
		b.err = errors.Trace(b.err)
		return nil
	}
	deleteExec := &DeleteExec{
		baseExecutor: newBaseExecutor(b.ctx, nil, v.ExplainID(), selExec),
		SelectExec:   selExec,
		Tables:       v.Tables,
		IsMultiTable: v.IsMultiTable,
		tblID2Table:  tblID2table,
	}
	return deleteExec
}

func (b *executorBuilder) buildAnalyzeIndexPushdown(task plan.AnalyzeIndexTask) *AnalyzeIndexExec {
	e := &AnalyzeIndexExec{
		ctx:         b.ctx,
		tblInfo:     task.TableInfo,
		idxInfo:     task.IndexInfo,
		concurrency: b.ctx.GetSessionVars().IndexSerialScanConcurrency,
		analyzePB: &tipb.AnalyzeReq{
			Tp:             tipb.AnalyzeType_TypeIndex,
			StartTs:        math.MaxUint64,
			Flags:          statementContextToFlags(b.ctx.GetSessionVars().StmtCtx),
			TimeZoneOffset: timeZoneOffset(b.ctx),
		},
	}
	e.analyzePB.IdxReq = &tipb.AnalyzeIndexReq{
		BucketSize: maxBucketSize,
		NumColumns: int32(len(task.IndexInfo.Columns)),
	}
	if !task.IndexInfo.Unique {
		depth := int32(defaultCMSketchDepth)
		width := int32(defaultCMSketchWidth)
		e.analyzePB.IdxReq.CmsketchDepth = &depth
		e.analyzePB.IdxReq.CmsketchWidth = &width
	}
	return e
}

func (b *executorBuilder) buildAnalyzeColumnsPushdown(task plan.AnalyzeColumnsTask) *AnalyzeColumnsExec {
	cols := task.ColsInfo
	keepOrder := false
	if task.PKInfo != nil {
		keepOrder = true
		cols = append([]*model.ColumnInfo{task.PKInfo}, cols...)
	}
	e := &AnalyzeColumnsExec{
		ctx:         b.ctx,
		tblInfo:     task.TableInfo,
		colsInfo:    task.ColsInfo,
		pkInfo:      task.PKInfo,
		concurrency: b.ctx.GetSessionVars().DistSQLScanConcurrency,
		keepOrder:   keepOrder,
		analyzePB: &tipb.AnalyzeReq{
			Tp:             tipb.AnalyzeType_TypeColumn,
			StartTs:        math.MaxUint64,
			Flags:          statementContextToFlags(b.ctx.GetSessionVars().StmtCtx),
			TimeZoneOffset: timeZoneOffset(b.ctx),
		},
	}
	depth := int32(defaultCMSketchDepth)
	width := int32(defaultCMSketchWidth)
	e.analyzePB.ColReq = &tipb.AnalyzeColumnsReq{
		BucketSize:    maxBucketSize,
		SampleSize:    maxRegionSampleSize,
		SketchSize:    maxSketchSize,
		ColumnsInfo:   model.ColumnsToProto(cols, task.TableInfo.PKIsHandle),
		CmsketchDepth: &depth,
		CmsketchWidth: &width,
	}
	b.err = errors.Trace(plan.SetPBColumnsDefaultValue(b.ctx, e.analyzePB.ColReq.ColumnsInfo, cols))
	return e
}

func (b *executorBuilder) buildAnalyze(v *plan.Analyze) Executor {
	e := &AnalyzeExec{
		baseExecutor: newBaseExecutor(b.ctx, v.Schema(), v.ExplainID()),
		tasks:        make([]*analyzeTask, 0, len(v.ColTasks)+len(v.IdxTasks)),
	}
	for _, task := range v.ColTasks {
		e.tasks = append(e.tasks, &analyzeTask{
			taskType: colTask,
			colExec:  b.buildAnalyzeColumnsPushdown(task),
		})
		if b.err != nil {
			b.err = errors.Trace(b.err)
			return nil
		}
	}
	for _, task := range v.IdxTasks {
		e.tasks = append(e.tasks, &analyzeTask{
			taskType: idxTask,
			idxExec:  b.buildAnalyzeIndexPushdown(task),
		})
		if b.err != nil {
			b.err = errors.Trace(b.err)
			return nil
		}
	}
	return e
}

func constructDistExec(sctx sessionctx.Context, plans []plan.PhysicalPlan) ([]*tipb.Executor, bool, error) {
	streaming := true
	executors := make([]*tipb.Executor, 0, len(plans))
	for _, p := range plans {
		execPB, err := p.ToPB(sctx)
		if err != nil {
			return nil, false, errors.Trace(err)
		}
		if !plan.SupportStreaming(p) {
			streaming = false
		}
		executors = append(executors, execPB)
	}
	return executors, streaming, nil
}

func (b *executorBuilder) constructDAGReq(plans []plan.PhysicalPlan) (dagReq *tipb.DAGRequest, streaming bool, err error) {
	dagReq = &tipb.DAGRequest{}
	dagReq.StartTs = b.getStartTS()
	dagReq.TimeZoneOffset = timeZoneOffset(b.ctx)
	sc := b.ctx.GetSessionVars().StmtCtx
	dagReq.Flags = statementContextToFlags(sc)
	dagReq.Executors, streaming, err = constructDistExec(b.ctx, plans)
	return dagReq, streaming, errors.Trace(err)
}

func (b *executorBuilder) corColInDistPlan(plans []plan.PhysicalPlan) bool {
	for _, p := range plans {
		x, ok := p.(*plan.PhysicalSelection)
		if !ok {
			continue
		}
		for _, cond := range x.Conditions {
			if len(expression.ExtractCorColumns(cond)) > 0 {
				return true
			}
		}
	}
	return false
}

func (b *executorBuilder) buildIndexLookUpJoin(v *plan.PhysicalIndexJoin) Executor {
	outerExec := b.build(v.Children()[v.OuterIndex])
	if b.err != nil {
		b.err = errors.Trace(b.err)
		return nil
	}
	outerTypes := outerExec.retTypes()
	innerPlan := v.Children()[1-v.OuterIndex]
	innerTypes := make([]*types.FieldType, innerPlan.Schema().Len())
	for i, col := range innerPlan.Schema().Columns {
		innerTypes[i] = col.RetType
	}

	var (
		outerFilter           []expression.Expression
		leftTypes, rightTypes []*types.FieldType
	)

	if v.OuterIndex == 1 {
		leftTypes, rightTypes = innerTypes, outerTypes
		outerFilter = v.RightConditions
		if len(v.LeftConditions) > 0 {
			b.err = errors.Annotate(ErrBuildExecutor, "join's inner condition should be empty")
			return nil
		}
	} else {
		leftTypes, rightTypes = outerTypes, innerTypes
		outerFilter = v.LeftConditions
		if len(v.RightConditions) > 0 {
			b.err = errors.Annotate(ErrBuildExecutor, "join's inner condition should be empty")
			return nil
		}
	}
	defaultValues := v.DefaultValues
	if defaultValues == nil {
		defaultValues = make([]types.Datum, len(innerTypes))
	}
	e := &IndexLookUpJoin{
		baseExecutor: newBaseExecutor(b.ctx, v.Schema(), v.ExplainID(), outerExec),
		outerCtx: outerCtx{
			rowTypes: outerTypes,
			filter:   outerFilter,
		},
		innerCtx: innerCtx{
			readerBuilder: &dataReaderBuilder{innerPlan, b},
			rowTypes:      innerTypes,
		},
		workerWg:        new(sync.WaitGroup),
		resultGenerator: newJoinResultGenerator(b.ctx, v.JoinType, v.OuterIndex == 1, defaultValues, v.OtherConditions, leftTypes, rightTypes),
		indexRanges:     v.Ranges,
		keyOff2IdxOff:   v.KeyOff2IdxOff,
	}
	outerKeyCols := make([]int, len(v.OuterJoinKeys))
	for i := 0; i < len(v.OuterJoinKeys); i++ {
		outerKeyCols[i] = v.OuterJoinKeys[i].Index
	}
	e.outerCtx.keyCols = outerKeyCols
	innerKeyCols := make([]int, len(v.InnerJoinKeys))
	for i := 0; i < len(v.InnerJoinKeys); i++ {
		innerKeyCols[i] = v.InnerJoinKeys[i].Index
	}
	e.innerCtx.keyCols = innerKeyCols
	e.joinResult = e.newChunk()
	metrics.ExecutorCounter.WithLabelValues("IndexLookUpJoin").Inc()
	return e
}

// containsLimit tests if the execs contains Limit because we do not know whether `Limit` has consumed all of its' source,
// so the feedback may not be accurate.
func containsLimit(execs []*tipb.Executor) bool {
	for _, exec := range execs {
		if exec.Limit != nil {
			return true
		}
	}
	return false
}

func buildNoRangeTableReader(b *executorBuilder, v *plan.PhysicalTableReader) (*TableReaderExecutor, error) {
	dagReq, streaming, err := b.constructDAGReq(v.TablePlans)
	if err != nil {
		return nil, errors.Trace(err)
	}
	ts := v.TablePlans[0].(*plan.PhysicalTableScan)
	table, _ := b.is.TableByID(ts.Table.ID)
	e := &TableReaderExecutor{
		baseExecutor: newBaseExecutor(b.ctx, v.Schema(), v.ExplainID()),
		dagPB:        dagReq,
		tableID:      ts.Table.ID,
		table:        table,
		keepOrder:    ts.KeepOrder,
		desc:         ts.Desc,
		columns:      ts.Columns,
		streaming:    streaming,
		haveCorCol:   b.corColInDistPlan(v.TablePlans),
		plans:        v.TablePlans,
	}
	if containsLimit(dagReq.Executors) {
		e.feedback = statistics.NewQueryFeedback(0, nil, 0, ts.Desc)
	} else {
		e.feedback = statistics.NewQueryFeedback(ts.Table.ID, ts.Hist, ts.StatsInfo().Count(), ts.Desc)
	}
	collect := e.feedback.CollectFeedback(len(ts.Ranges))
	e.dagPB.CollectRangeCounts = &collect

	for i := range v.Schema().Columns {
		dagReq.OutputOffsets = append(dagReq.OutputOffsets, uint32(i))
	}

	return e, nil
}

func (b *executorBuilder) buildTableReader(v *plan.PhysicalTableReader) *TableReaderExecutor {
	ret, err := buildNoRangeTableReader(b, v)
	if err != nil {
		b.err = errors.Trace(err)
		return nil
	}

	ts := v.TablePlans[0].(*plan.PhysicalTableScan)
	ret.ranges = ts.Ranges
	sctx := b.ctx.GetSessionVars().StmtCtx
	sctx.TableIDs = append(sctx.TableIDs, ts.Table.ID)
	return ret
}

func buildNoRangeIndexReader(b *executorBuilder, v *plan.PhysicalIndexReader) (*IndexReaderExecutor, error) {
	dagReq, streaming, err := b.constructDAGReq(v.IndexPlans)
	if err != nil {
		return nil, errors.Trace(err)
	}
	is := v.IndexPlans[0].(*plan.PhysicalIndexScan)
	table, _ := b.is.TableByID(is.Table.ID)
	e := &IndexReaderExecutor{
		baseExecutor: newBaseExecutor(b.ctx, v.Schema(), v.ExplainID()),
		dagPB:        dagReq,
		tableID:      is.Table.ID,
		table:        table,
		index:        is.Index,
		keepOrder:    is.KeepOrder,
		desc:         is.Desc,
		columns:      is.Columns,
		streaming:    streaming,
		haveCorCol:   b.corColInDistPlan(v.IndexPlans),
		plans:        v.IndexPlans,
	}
	if containsLimit(dagReq.Executors) {
		e.feedback = statistics.NewQueryFeedback(0, nil, 0, is.Desc)
	} else {
		e.feedback = statistics.NewQueryFeedback(is.Table.ID, is.Hist, is.StatsInfo().Count(), is.Desc)
	}
	collect := e.feedback.CollectFeedback(len(is.Ranges))
	e.dagPB.CollectRangeCounts = &collect

	for _, col := range v.OutputColumns {
		dagReq.OutputOffsets = append(dagReq.OutputOffsets, uint32(col.Index))
	}

	return e, nil
}

func (b *executorBuilder) buildIndexReader(v *plan.PhysicalIndexReader) *IndexReaderExecutor {
	ret, err := buildNoRangeIndexReader(b, v)
	if err != nil {
		b.err = errors.Trace(err)
		return nil
	}

	is := v.IndexPlans[0].(*plan.PhysicalIndexScan)
	ret.ranges = is.Ranges
	sctx := b.ctx.GetSessionVars().StmtCtx
	sctx.IndexIDs = append(sctx.IndexIDs, is.Index.ID)
	return ret
}

func buildNoRangeIndexLookUpReader(b *executorBuilder, v *plan.PhysicalIndexLookUpReader) (*IndexLookUpExecutor, error) {
	indexReq, indexStreaming, err := b.constructDAGReq(v.IndexPlans)
	if err != nil {
		return nil, errors.Trace(err)
	}
	tableReq, tableStreaming, err := b.constructDAGReq(v.TablePlans)
	if err != nil {
		return nil, errors.Trace(err)
	}
	is := v.IndexPlans[0].(*plan.PhysicalIndexScan)
	indexReq.OutputOffsets = []uint32{uint32(len(is.Index.Columns))}
	table, _ := b.is.TableByID(is.Table.ID)

	for i := 0; i < v.Schema().Len(); i++ {
		tableReq.OutputOffsets = append(tableReq.OutputOffsets, uint32(i))
	}

	e := &IndexLookUpExecutor{
		baseExecutor:      newBaseExecutor(b.ctx, v.Schema(), v.ExplainID()),
		dagPB:             indexReq,
		tableID:           is.Table.ID,
		table:             table,
		index:             is.Index,
		keepOrder:         is.KeepOrder,
		desc:              is.Desc,
		tableRequest:      tableReq,
		columns:           is.Columns,
		indexStreaming:    indexStreaming,
		tableStreaming:    tableStreaming,
		dataReaderBuilder: &dataReaderBuilder{executorBuilder: b},
		corColInIdxSide:   b.corColInDistPlan(v.IndexPlans),
		corColInTblSide:   b.corColInDistPlan(v.TablePlans),
		idxPlans:          v.IndexPlans,
		tblPlans:          v.TablePlans,
	}
	if containsLimit(indexReq.Executors) {
		e.feedback = statistics.NewQueryFeedback(0, nil, 0, is.Desc)
	} else {
		e.feedback = statistics.NewQueryFeedback(is.Table.ID, is.Hist, is.StatsInfo().Count(), is.Desc)
	}
	// do not collect the feedback for table request.
	collectTable := false
	e.tableRequest.CollectRangeCounts = &collectTable
	collectIndex := e.feedback.CollectFeedback(len(is.Ranges))
	e.dagPB.CollectRangeCounts = &collectIndex
	if cols, ok := v.Schema().TblID2Handle[is.Table.ID]; ok {
		e.handleIdx = cols[0].Index
	}
	return e, nil
}

func (b *executorBuilder) buildIndexLookUpReader(v *plan.PhysicalIndexLookUpReader) *IndexLookUpExecutor {
	ret, err := buildNoRangeIndexLookUpReader(b, v)
	if err != nil {
		b.err = errors.Trace(err)
		return nil
	}

	is := v.IndexPlans[0].(*plan.PhysicalIndexScan)
	ts := v.TablePlans[0].(*plan.PhysicalTableScan)

	ret.ranges = is.Ranges
	metrics.ExecutorCounter.WithLabelValues("IndexLookUpExecutor").Inc()
	sctx := b.ctx.GetSessionVars().StmtCtx
	sctx.IndexIDs = append(sctx.IndexIDs, is.Index.ID)
	sctx.TableIDs = append(sctx.TableIDs, ts.Table.ID)
	return ret
}

// dataReaderBuilder build an executor.
// The executor can be used to read data in the ranges which are constructed by datums.
// Differences from executorBuilder:
// 1. dataReaderBuilder calculate data range from argument, rather than plan.
// 2. the result executor is already opened.
type dataReaderBuilder struct {
	plan.Plan
	*executorBuilder
}

func (builder *dataReaderBuilder) buildExecutorForIndexJoin(ctx context.Context, datums [][]types.Datum,
	IndexRanges []*ranger.Range, keyOff2IdxOff []int) (Executor, error) {
	switch v := builder.Plan.(type) {
	case *plan.PhysicalTableReader:
		return builder.buildTableReaderForIndexJoin(ctx, v, datums)
	case *plan.PhysicalIndexReader:
		return builder.buildIndexReaderForIndexJoin(ctx, v, datums, IndexRanges, keyOff2IdxOff)
	case *plan.PhysicalIndexLookUpReader:
		return builder.buildIndexLookUpReaderForIndexJoin(ctx, v, datums, IndexRanges, keyOff2IdxOff)
	}
	return nil, errors.New("Wrong plan type for dataReaderBuilder")
}

func (builder *dataReaderBuilder) buildTableReaderForIndexJoin(ctx context.Context, v *plan.PhysicalTableReader, datums [][]types.Datum) (Executor, error) {
	e, err := buildNoRangeTableReader(builder.executorBuilder, v)
	if err != nil {
		return nil, errors.Trace(err)
	}
	handles := make([]int64, 0, len(datums))
	for _, datum := range datums {
		handles = append(handles, datum[0].GetInt64())
	}
	return builder.buildTableReaderFromHandles(ctx, e, handles)
}

func (builder *dataReaderBuilder) buildTableReaderFromHandles(ctx context.Context, e *TableReaderExecutor, handles []int64) (Executor, error) {
	sort.Sort(sortutil.Int64Slice(handles))
	var b distsql.RequestBuilder
	kvReq, err := b.SetTableHandles(e.tableID, handles).
		SetDAGRequest(e.dagPB).
		SetDesc(e.desc).
		SetKeepOrder(e.keepOrder).
		SetStreaming(e.streaming).
		SetFromSessionVars(e.ctx.GetSessionVars()).
		Build()
	if err != nil {
		return nil, errors.Trace(err)
	}
	e.resultHandler = &tableResultHandler{}
	result, err := distsql.Select(ctx, builder.ctx, kvReq, e.retTypes(), e.feedback)
	if err != nil {
		return nil, errors.Trace(err)
	}
	result.Fetch(ctx)
	e.resultHandler.open(nil, result)
	return e, nil
}

func (builder *dataReaderBuilder) buildIndexReaderForIndexJoin(ctx context.Context, v *plan.PhysicalIndexReader,
	values [][]types.Datum, indexRanges []*ranger.Range, keyOff2IdxOff []int) (Executor, error) {
	e, err := buildNoRangeIndexReader(builder.executorBuilder, v)
	if err != nil {
		return nil, errors.Trace(err)
	}
	kvRanges, err := buildKvRangesForIndexJoin(e.ctx.GetSessionVars().StmtCtx, e.tableID, e.index.ID, values, indexRanges, keyOff2IdxOff)
	if err != nil {
		return nil, errors.Trace(err)
	}
	err = e.open(ctx, kvRanges)
	return e, errors.Trace(err)
}

func (builder *dataReaderBuilder) buildIndexLookUpReaderForIndexJoin(ctx context.Context, v *plan.PhysicalIndexLookUpReader,
	values [][]types.Datum, indexRanges []*ranger.Range, keyOff2IdxOff []int) (Executor, error) {
	e, err := buildNoRangeIndexLookUpReader(builder.executorBuilder, v)
	if err != nil {
		return nil, errors.Trace(err)
	}
	kvRanges, err := buildKvRangesForIndexJoin(e.ctx.GetSessionVars().StmtCtx, e.tableID, e.index.ID, values, indexRanges, keyOff2IdxOff)
	if err != nil {
		return nil, errors.Trace(err)
	}
	err = e.open(ctx, kvRanges)
	return e, errors.Trace(err)
}

// buildKvRangesForIndexJoin builds kv ranges for index join when the inner plan is index scan plan.
func buildKvRangesForIndexJoin(sc *stmtctx.StatementContext, tableID, indexID int64, keyDatums [][]types.Datum, indexRanges []*ranger.Range, keyOff2IdxOff []int) ([]kv.KeyRange, error) {
	kvRanges := make([]kv.KeyRange, 0, len(indexRanges)*len(keyDatums))
	for _, val := range keyDatums {
		for _, ran := range indexRanges {
			for keyOff, idxOff := range keyOff2IdxOff {
				ran.LowVal[idxOff] = val[keyOff]
				ran.HighVal[idxOff] = val[keyOff]
			}
		}

		tmpKvRanges, err := distsql.IndexRangesToKVRanges(sc, tableID, indexID, indexRanges, nil)
		if err != nil {
			return nil, errors.Trace(err)
		}
		kvRanges = append(kvRanges, tmpKvRanges...)
	}
	// kvRanges don't overlap each other. So compare StartKey is enough.
	sort.Slice(kvRanges, func(i, j int) bool {
		return bytes.Compare(kvRanges[i].StartKey, kvRanges[j].StartKey) < 0
	})
	return kvRanges, nil
}<|MERGE_RESOLUTION|>--- conflicted
+++ resolved
@@ -829,7 +829,6 @@
 	}
 	sessionVars := b.ctx.GetSessionVars()
 	e := &HashAggExec{
-<<<<<<< HEAD
 		baseExecutor:       newBaseExecutor(b.ctx, v.Schema(), v.ExplainID(), src),
 		sc:                 sessionVars.StmtCtx,
 		AggFuncs:           make([]aggregation.Aggregation, 0, len(v.AggFuncs)),
@@ -841,12 +840,6 @@
 		e.defaultVal = nil
 	} else {
 		e.defaultVal = chunk.NewChunkWithCapacity(e.retTypes(), 1)
-=======
-		baseExecutor: newBaseExecutor(b.ctx, v.Schema(), v.ExplainID(), src),
-		sc:           sessionVars.StmtCtx,
-		AggFuncs:     make([]aggregation.Aggregation, 0, len(v.AggFuncs)),
-		GroupByItems: v.GroupByItems,
->>>>>>> 42675d97
 	}
 	for _, aggDesc := range v.AggFuncs {
 		if aggDesc.HasDistinct {
