// Copyright 2015 PingCAP, Inc.
//
// Licensed under the Apache License, Version 2.0 (the "License");
// you may not use this file except in compliance with the License.
// You may obtain a copy of the License at
//
//     http://www.apache.org/licenses/LICENSE-2.0
//
// Unless required by applicable law or agreed to in writing, software
// distributed under the License is distributed on an "AS IS" BASIS,
// See the License for the specific language governing permissions and
// limitations under the License.

// Note: All the tests in this file will be executed sequentially.

package executor_test

import (
	"bytes"
	"context"
	"flag"
	"fmt"
	"math"
	"os"
	"runtime/pprof"
	"strconv"
	"strings"
	"sync"
	"sync/atomic"
	"testing"
	"time"

	. "github.com/pingcap/check"
	"github.com/pingcap/errors"
	"github.com/pingcap/failpoint"
	pb "github.com/pingcap/kvproto/pkg/kvrpcpb"
	"github.com/pingcap/parser"
	"github.com/pingcap/parser/model"
	"github.com/pingcap/parser/mysql"
	"github.com/pingcap/parser/terror"
	"github.com/pingcap/tidb/config"
	"github.com/pingcap/tidb/ddl"
	ddltestutil "github.com/pingcap/tidb/ddl/testutil"
	"github.com/pingcap/tidb/domain"
	"github.com/pingcap/tidb/errno"
	"github.com/pingcap/tidb/executor"
	"github.com/pingcap/tidb/kv"
	"github.com/pingcap/tidb/meta/autoid"
	plannercore "github.com/pingcap/tidb/planner/core"
	"github.com/pingcap/tidb/session"
	"github.com/pingcap/tidb/sessionctx/variable"
	"github.com/pingcap/tidb/statistics/handle"
	"github.com/pingcap/tidb/store/mockstore"
	"github.com/pingcap/tidb/store/mockstore/cluster"
	"github.com/pingcap/tidb/store/tikv"
	"github.com/pingcap/tidb/store/tikv/tikvrpc"
	"github.com/pingcap/tidb/util/collate"
	"github.com/pingcap/tidb/util/gcutil"
	"github.com/pingcap/tidb/util/logutil"
	"github.com/pingcap/tidb/util/mock"
	"github.com/pingcap/tidb/util/testkit"
	"github.com/pingcap/tidb/util/testutil"
)

func TestT(t *testing.T) {
	CustomVerboseFlag = true
	logLevel := os.Getenv("log_level")
	logutil.InitLogger(logutil.NewLogConfig(logLevel, logutil.DefaultLogFormat, "", logutil.EmptyFileLogConfig, false))
	TestingT(t)
}

var _ = SerialSuites(&seqTestSuite{})
var _ = SerialSuites(&seqTestSuite1{})

type seqTestSuite struct {
	cluster cluster.Cluster
	store   kv.Storage
	domain  *domain.Domain
	*parser.Parser
	ctx *mock.Context
}

var mockTikv = flag.Bool("mockTikv", true, "use mock tikv store in executor test")

func (s *seqTestSuite) SetUpSuite(c *C) {
	s.Parser = parser.New()
	flag.Lookup("mockTikv")
	useMockTikv := *mockTikv
	if useMockTikv {
		var err error
		s.store, err = mockstore.NewMockStore(
			mockstore.WithClusterInspector(func(c cluster.Cluster) {
				mockstore.BootstrapWithSingleStore(c)
				s.cluster = c
			}),
		)
		c.Assert(err, IsNil)
		session.SetSchemaLease(0)
		session.DisableStats4Test()
	}
	d, err := session.BootstrapSession(s.store)
	c.Assert(err, IsNil)
	d.SetStatsUpdating(true)
	s.domain = d
}

func (s *seqTestSuite) TearDownSuite(c *C) {
	s.domain.Close()
	s.store.Close()
}

func (s *seqTestSuite) TestEarlyClose(c *C) {
	tk := testkit.NewTestKit(c, s.store)
	tk.MustExec("use test")
	tk.MustExec("create table earlyclose (id int primary key)")

	N := 100
	// Insert N rows.
	var values []string
	for i := 0; i < N; i++ {
		values = append(values, fmt.Sprintf("(%d)", i))
	}
	tk.MustExec("insert earlyclose values " + strings.Join(values, ","))

	// Get table ID for split.
	dom := domain.GetDomain(tk.Se)
	is := dom.InfoSchema()
	tbl, err := is.TableByName(model.NewCIStr("test"), model.NewCIStr("earlyclose"))
	c.Assert(err, IsNil)
	tblID := tbl.Meta().ID

	// Split the table.
	s.cluster.SplitTable(tblID, N/2)

	ctx := context.Background()
	for i := 0; i < N/2; i++ {
		rss, err1 := tk.Se.Execute(ctx, "select * from earlyclose order by id")
		c.Assert(err1, IsNil)
		rs := rss[0]
		req := rs.NewChunk()
		err = rs.Next(ctx, req)
		c.Assert(err, IsNil)
		rs.Close()
	}

	// Goroutine should not leak when error happen.
	c.Assert(failpoint.Enable("github.com/pingcap/tidb/store/tikv/handleTaskOnceError", `return(true)`), IsNil)
	defer func() {
		c.Assert(failpoint.Disable("github.com/pingcap/tidb/store/tikv/handleTaskOnceError"), IsNil)
	}()
	rss, err := tk.Se.Execute(ctx, "select * from earlyclose")
	c.Assert(err, IsNil)
	rs := rss[0]
	req := rs.NewChunk()
	err = rs.Next(ctx, req)
	c.Assert(err, NotNil)
	rs.Close()
}

type stats struct {
}

func (s stats) GetScope(status string) variable.ScopeFlag { return variable.DefaultStatusVarScopeFlag }

func (s stats) Stats(vars *variable.SessionVars) (map[string]interface{}, error) {
	m := make(map[string]interface{})
	var a, b interface{}
	b = "123"
	m["test_interface_nil"] = a
	m["test_interface"] = b
	m["test_interface_slice"] = []interface{}{"a", "b", "c"}
	return m, nil
}

func (s *seqTestSuite) TestShow(c *C) {
	config.UpdateGlobal(func(conf *config.Config) {
		conf.Experimental.AllowsExpressionIndex = true
	})
	tk := testkit.NewTestKit(c, s.store)
	tk.MustExec("use test")

	testSQL := `drop table if exists show_test`
	tk.MustExec(testSQL)
	testSQL = `create table SHOW_test (id int PRIMARY KEY AUTO_INCREMENT, c1 int comment "c1_comment", c2 int, c3 int default 1, c4 text, c5 boolean, key idx_wide_c4(c3, c4(10))) ENGINE=InnoDB AUTO_INCREMENT=28934 DEFAULT CHARSET=utf8 COMMENT "table_comment";`
	tk.MustExec(testSQL)

	testSQL = "show columns from show_test;"
	result := tk.MustQuery(testSQL)
	c.Check(result.Rows(), HasLen, 6)

	testSQL = "show create table show_test;"
	result = tk.MustQuery(testSQL)
	c.Check(result.Rows(), HasLen, 1)
	row := result.Rows()[0]
	// For issue https://github.com/pingcap/tidb/issues/1061
	expectedRow := []interface{}{
		"SHOW_test", "CREATE TABLE `SHOW_test` (\n  `id` int(11) NOT NULL AUTO_INCREMENT,\n  `c1` int(11) DEFAULT NULL COMMENT 'c1_comment',\n  `c2` int(11) DEFAULT NULL,\n  `c3` int(11) DEFAULT 1,\n  `c4` text DEFAULT NULL,\n  `c5` tinyint(1) DEFAULT NULL,\n  PRIMARY KEY (`id`),\n  KEY `idx_wide_c4` (`c3`,`c4`(10))\n) ENGINE=InnoDB DEFAULT CHARSET=utf8 COLLATE=utf8_bin AUTO_INCREMENT=28934 COMMENT='table_comment'"}
	for i, r := range row {
		c.Check(r, Equals, expectedRow[i])
	}

	// For issue https://github.com/pingcap/tidb/issues/1918
	testSQL = `create table ptest(
		a int primary key,
		b double NOT NULL DEFAULT 2.0,
		c varchar(10) NOT NULL,
		d time unique,
		e timestamp NULL,
		f timestamp
	);`
	tk.MustExec(testSQL)
	testSQL = "show create table ptest;"
	result = tk.MustQuery(testSQL)
	c.Check(result.Rows(), HasLen, 1)
	row = result.Rows()[0]
	expectedRow = []interface{}{
		"ptest", "CREATE TABLE `ptest` (\n  `a` int(11) NOT NULL,\n  `b` double NOT NULL DEFAULT 2.0,\n  `c` varchar(10) NOT NULL,\n  `d` time DEFAULT NULL,\n  `e` timestamp NULL DEFAULT NULL,\n  `f` timestamp NULL DEFAULT NULL,\n  PRIMARY KEY (`a`),\n  UNIQUE KEY `d` (`d`)\n) ENGINE=InnoDB DEFAULT CHARSET=utf8mb4 COLLATE=utf8mb4_bin"}
	for i, r := range row {
		c.Check(r, Equals, expectedRow[i])
	}

	// Issue #4684.
	tk.MustExec("drop table if exists `t1`")
	testSQL = "create table `t1` (" +
		"`c1` tinyint unsigned default null," +
		"`c2` smallint unsigned default null," +
		"`c3` mediumint unsigned default null," +
		"`c4` int unsigned default null," +
		"`c5` bigint unsigned default null);"

	tk.MustExec(testSQL)
	testSQL = "show create table t1"
	result = tk.MustQuery(testSQL)
	c.Check(result.Rows(), HasLen, 1)
	row = result.Rows()[0]
	expectedRow = []interface{}{
		"t1", "CREATE TABLE `t1` (\n" +
			"  `c1` tinyint(3) unsigned DEFAULT NULL,\n" +
			"  `c2` smallint(5) unsigned DEFAULT NULL,\n" +
			"  `c3` mediumint(8) unsigned DEFAULT NULL,\n" +
			"  `c4` int(10) unsigned DEFAULT NULL,\n" +
			"  `c5` bigint(20) unsigned DEFAULT NULL\n" +
			") ENGINE=InnoDB DEFAULT CHARSET=utf8mb4 COLLATE=utf8mb4_bin"}
	for i, r := range row {
		c.Check(r, Equals, expectedRow[i])
	}

	// Issue #7665
	tk.MustExec("drop table if exists `decimalschema`")
	testSQL = "create table `decimalschema` (`c1` decimal);"
	tk.MustExec(testSQL)
	testSQL = "show create table decimalschema"
	result = tk.MustQuery(testSQL)
	c.Check(result.Rows(), HasLen, 1)
	row = result.Rows()[0]
	expectedRow = []interface{}{
		"decimalschema", "CREATE TABLE `decimalschema` (\n" +
			"  `c1` decimal(11,0) DEFAULT NULL\n" +
			") ENGINE=InnoDB DEFAULT CHARSET=utf8mb4 COLLATE=utf8mb4_bin"}
	for i, r := range row {
		c.Check(r, Equals, expectedRow[i])
	}

	tk.MustExec("drop table if exists `decimalschema`")
	testSQL = "create table `decimalschema` (`c1` decimal(15));"
	tk.MustExec(testSQL)
	testSQL = "show create table decimalschema"
	result = tk.MustQuery(testSQL)
	c.Check(result.Rows(), HasLen, 1)
	row = result.Rows()[0]
	expectedRow = []interface{}{
		"decimalschema", "CREATE TABLE `decimalschema` (\n" +
			"  `c1` decimal(15,0) DEFAULT NULL\n" +
			") ENGINE=InnoDB DEFAULT CHARSET=utf8mb4 COLLATE=utf8mb4_bin"}
	for i, r := range row {
		c.Check(r, Equals, expectedRow[i])
	}

	// test SHOW CREATE TABLE with invisible index
	tk.MustExec("drop table if exists t")
	tk.MustExec(`create table t (
		a int,
		b int,
		c int UNIQUE KEY,
		d int UNIQUE KEY,
		index invisible_idx_b (b) invisible,
		index (d) invisible)`)
	expected :=
		"t CREATE TABLE `t` (\n" +
			"  `a` int(11) DEFAULT NULL,\n" +
			"  `b` int(11) DEFAULT NULL,\n" +
			"  `c` int(11) DEFAULT NULL,\n" +
			"  `d` int(11) DEFAULT NULL,\n" +
			"  KEY `invisible_idx_b` (`b`) /*!80000 INVISIBLE */,\n" +
			"  KEY `d` (`d`) /*!80000 INVISIBLE */,\n" +
			"  UNIQUE KEY `c` (`c`),\n" +
			"  UNIQUE KEY `d_2` (`d`)\n" +
			") ENGINE=InnoDB DEFAULT CHARSET=utf8mb4 COLLATE=utf8mb4_bin"
	tk.MustQuery("show create table t").Check(testkit.Rows(expected))
	tk.MustExec("drop table t")

	testSQL = "SHOW VARIABLES LIKE 'character_set_results';"
	result = tk.MustQuery(testSQL)
	c.Check(result.Rows(), HasLen, 1)

	// Test case for index type and comment
	tk.MustExec(`create table show_index (id int, c int, primary key (id), index cIdx using hash (c) comment "index_comment_for_cIdx");`)
	tk.MustExec(`create index idx1 on show_index (id) using hash;`)
	tk.MustExec(`create index idx2 on show_index (id) comment 'idx';`)
	tk.MustExec(`create index idx3 on show_index (id) using hash comment 'idx';`)
	tk.MustExec(`alter table show_index add index idx4 (id) using btree comment 'idx';`)
	tk.MustExec(`create index idx5 using hash on show_index (id) using btree comment 'idx';`)
	tk.MustExec(`create index idx6 using hash on show_index (id);`)
	tk.MustExec(`create index idx7 on show_index (id);`)
	tk.MustExec(`create index idx8 on show_index (id) visible;`)
	tk.MustExec(`create index idx9 on show_index (id) invisible;`)
	tk.MustExec(`create index expr_idx on show_index ((id*2+1))`)
	testSQL = "SHOW index from show_index;"
	tk.MustQuery(testSQL).Check(testutil.RowsWithSep("|",
		"show_index|0|PRIMARY|1|id|A|0|<nil>|<nil>||BTREE| |YES|NULL",
		"show_index|1|cIdx|1|c|A|0|<nil>|<nil>|YES|HASH||index_comment_for_cIdx|YES|NULL",
		"show_index|1|idx1|1|id|A|0|<nil>|<nil>|YES|HASH| |YES|NULL",
		"show_index|1|idx2|1|id|A|0|<nil>|<nil>|YES|BTREE||idx|YES|NULL",
		"show_index|1|idx3|1|id|A|0|<nil>|<nil>|YES|HASH||idx|YES|NULL",
		"show_index|1|idx4|1|id|A|0|<nil>|<nil>|YES|BTREE||idx|YES|NULL",
		"show_index|1|idx5|1|id|A|0|<nil>|<nil>|YES|BTREE||idx|YES|NULL",
		"show_index|1|idx6|1|id|A|0|<nil>|<nil>|YES|HASH| |YES|NULL",
		"show_index|1|idx7|1|id|A|0|<nil>|<nil>|YES|BTREE| |YES|NULL",
		"show_index|1|idx8|1|id|A|0|<nil>|<nil>|YES|BTREE| |YES|NULL",
		"show_index|1|idx9|1|id|A|0|<nil>|<nil>|YES|BTREE| |NO|NULL",
		"show_index|1|expr_idx|1|NULL|A|0|<nil>|<nil>|YES|BTREE| |YES|(`id` * 2 + 1)",
	))

	// For show like with escape
	testSQL = `show tables like 'SHOW\_test'`
	result = tk.MustQuery(testSQL)
	rows := result.Rows()
	c.Check(rows, HasLen, 1)
	c.Check(rows[0], DeepEquals, []interface{}{"SHOW_test"})

	var ss stats
	variable.RegisterStatistics(ss)
	testSQL = "show status like 'character_set_results';"
	result = tk.MustQuery(testSQL)
	c.Check(result.Rows(), NotNil)

	tk.MustQuery("SHOW PROCEDURE STATUS WHERE Db='test'").Check(testkit.Rows())
	tk.MustQuery("SHOW TRIGGERS WHERE `Trigger` ='test'").Check(testkit.Rows())
	tk.MustQuery("SHOW PROCESSLIST;").Check(testkit.Rows())
	tk.MustQuery("SHOW FULL PROCESSLIST;").Check(testkit.Rows())
	tk.MustQuery("SHOW EVENTS WHERE Db = 'test'").Check(testkit.Rows())
	tk.MustQuery("SHOW PLUGINS").Check(testkit.Rows())
	tk.MustQuery("SHOW PROFILES").Check(testkit.Rows())

	// +-------------+--------------------+--------------+------------------+-------------------+
	// | File        | Position           | Binlog_Do_DB | Binlog_Ignore_DB | Executed_Gtid_Set |
	// +-------------+--------------------+--------------+------------------+-------------------+
	// | tidb-binlog | 400668057259474944 |              |                  |                   |
	// +-------------+--------------------+--------------+------------------+-------------------+
	result = tk.MustQuery("SHOW MASTER STATUS")
	c.Check(result.Rows(), HasLen, 1)
	row = result.Rows()[0]
	c.Check(row, HasLen, 5)
	c.Assert(row[1].(string) != "0", IsTrue)

	tk.MustQuery("SHOW PRIVILEGES")

	// Test show create database
	testSQL = `create database show_test_DB`
	tk.MustExec(testSQL)
	testSQL = "show create database show_test_DB;"
	tk.MustQuery(testSQL).Check(testutil.RowsWithSep("|",
		"show_test_DB|CREATE DATABASE `show_test_DB` /*!40100 DEFAULT CHARACTER SET utf8mb4 */",
	))
	testSQL = "show create database if not exists show_test_DB;"
	tk.MustQuery(testSQL).Check(testutil.RowsWithSep("|",
		"show_test_DB|CREATE DATABASE /*!32312 IF NOT EXISTS*/ `show_test_DB` /*!40100 DEFAULT CHARACTER SET utf8mb4 */",
	))

	tk.MustExec("use show_test_DB")
	result = tk.MustQuery("SHOW index from show_index from test where Column_name = 'c'")
	c.Check(result.Rows(), HasLen, 1)

	// Test show full columns
	// for issue https://github.com/pingcap/tidb/issues/4224
	tk.MustExec(`drop table if exists show_test_comment`)
	tk.MustExec(`create table show_test_comment (id int not null default 0 comment "show_test_comment_id")`)
	tk.MustQuery(`show full columns from show_test_comment`).Check(testutil.RowsWithSep("|",
		"id|int(11)|<nil>|NO||0||select,insert,update,references|show_test_comment_id",
	))

	// Test show create table with AUTO_INCREMENT option
	// for issue https://github.com/pingcap/tidb/issues/3747
	tk.MustExec(`drop table if exists show_auto_increment`)
	tk.MustExec(`create table show_auto_increment (id int key auto_increment) auto_increment=4`)
	tk.MustQuery(`show create table show_auto_increment`).Check(testutil.RowsWithSep("|",
		""+
			"show_auto_increment CREATE TABLE `show_auto_increment` (\n"+
			"  `id` int(11) NOT NULL AUTO_INCREMENT,\n"+
			"  PRIMARY KEY (`id`)\n"+
			") ENGINE=InnoDB DEFAULT CHARSET=utf8mb4 COLLATE=utf8mb4_bin AUTO_INCREMENT=4",
	))
	// for issue https://github.com/pingcap/tidb/issues/4678
	autoIDStep := autoid.GetStep()
	tk.MustExec("insert into show_auto_increment values(20)")
	autoID := autoIDStep + 21
	tk.MustQuery(`show create table show_auto_increment`).Check(testutil.RowsWithSep("|",
		""+
			"show_auto_increment CREATE TABLE `show_auto_increment` (\n"+
			"  `id` int(11) NOT NULL AUTO_INCREMENT,\n"+
			"  PRIMARY KEY (`id`)\n"+
			") ENGINE=InnoDB DEFAULT CHARSET=utf8mb4 COLLATE=utf8mb4_bin AUTO_INCREMENT="+strconv.Itoa(int(autoID)),
	))
	tk.MustExec(`drop table show_auto_increment`)
	tk.MustExec(`create table show_auto_increment (id int primary key auto_increment)`)
	tk.MustQuery(`show create table show_auto_increment`).Check(testutil.RowsWithSep("|",
		""+
			"show_auto_increment CREATE TABLE `show_auto_increment` (\n"+
			"  `id` int(11) NOT NULL AUTO_INCREMENT,\n"+
			"  PRIMARY KEY (`id`)\n"+
			") ENGINE=InnoDB DEFAULT CHARSET=utf8mb4 COLLATE=utf8mb4_bin",
	))
	tk.MustExec("insert into show_auto_increment values(10)")
	autoID = autoIDStep + 11
	tk.MustQuery(`show create table show_auto_increment`).Check(testutil.RowsWithSep("|",
		""+
			"show_auto_increment CREATE TABLE `show_auto_increment` (\n"+
			"  `id` int(11) NOT NULL AUTO_INCREMENT,\n"+
			"  PRIMARY KEY (`id`)\n"+
			") ENGINE=InnoDB DEFAULT CHARSET=utf8mb4 COLLATE=utf8mb4_bin AUTO_INCREMENT="+strconv.Itoa(int(autoID)),
	))

	// Test show table with column's comment contain escape character
	// for issue https://github.com/pingcap/tidb/issues/4411
	tk.MustExec(`drop table if exists show_escape_character`)
	tk.MustExec(`create table show_escape_character(id int comment 'a\rb\nc\td\0ef')`)
	tk.MustQuery(`show create table show_escape_character`).Check(testutil.RowsWithSep("|",
		""+
			"show_escape_character CREATE TABLE `show_escape_character` (\n"+
			"  `id` int(11) DEFAULT NULL COMMENT 'a\\rb\\nc	d\\0ef'\n"+
			") ENGINE=InnoDB DEFAULT CHARSET=utf8mb4 COLLATE=utf8mb4_bin",
	))

	// for issue https://github.com/pingcap/tidb/issues/4424
	tk.MustExec("drop table if exists show_test")
	testSQL = `create table show_test(
		a varchar(10) COMMENT 'a\nb\rc\td\0e'
	) COMMENT='a\nb\rc\td\0e';`
	tk.MustExec(testSQL)
	testSQL = "show create table show_test;"
	result = tk.MustQuery(testSQL)
	c.Check(result.Rows(), HasLen, 1)
	row = result.Rows()[0]
	expectedRow = []interface{}{
		"show_test", "CREATE TABLE `show_test` (\n  `a` varchar(10) DEFAULT NULL COMMENT 'a\\nb\\rc	d\\0e'\n) ENGINE=InnoDB DEFAULT CHARSET=utf8mb4 COLLATE=utf8mb4_bin COMMENT='a\\nb\\rc	d\\0e'"}
	for i, r := range row {
		c.Check(r, Equals, expectedRow[i])
	}

	// for issue https://github.com/pingcap/tidb/issues/4425
	tk.MustExec("drop table if exists show_test")
	testSQL = `create table show_test(
		a varchar(10) DEFAULT 'a\nb\rc\td\0e'
	);`
	tk.MustExec(testSQL)
	testSQL = "show create table show_test;"
	result = tk.MustQuery(testSQL)
	c.Check(result.Rows(), HasLen, 1)
	row = result.Rows()[0]
	expectedRow = []interface{}{
		"show_test", "CREATE TABLE `show_test` (\n  `a` varchar(10) DEFAULT 'a\\nb\\rc	d\\0e'\n) ENGINE=InnoDB DEFAULT CHARSET=utf8mb4 COLLATE=utf8mb4_bin"}
	for i, r := range row {
		c.Check(r, Equals, expectedRow[i])
	}

	// for issue https://github.com/pingcap/tidb/issues/4426
	tk.MustExec("drop table if exists show_test")
	testSQL = `create table show_test(
		a bit(1),
		b bit(32) DEFAULT 0b0,
		c bit(1) DEFAULT 0b1,
		d bit(10) DEFAULT 0b1010
	);`
	tk.MustExec(testSQL)
	testSQL = "show create table show_test;"
	result = tk.MustQuery(testSQL)
	c.Check(result.Rows(), HasLen, 1)
	row = result.Rows()[0]
	expectedRow = []interface{}{
		"show_test", "CREATE TABLE `show_test` (\n  `a` bit(1) DEFAULT NULL,\n  `b` bit(32) DEFAULT b'0',\n  `c` bit(1) DEFAULT b'1',\n  `d` bit(10) DEFAULT b'1010'\n) ENGINE=InnoDB DEFAULT CHARSET=utf8mb4 COLLATE=utf8mb4_bin"}
	for i, r := range row {
		c.Check(r, Equals, expectedRow[i])
	}

	// for issue #4255
	result = tk.MustQuery(`show function status like '%'`)
	result.Check(result.Rows())
	result = tk.MustQuery(`show plugins like '%'`)
	result.Check(result.Rows())

	// for issue #4740
	testSQL = `drop table if exists t`
	tk.MustExec(testSQL)
	testSQL = `create table t (a int1, b int2, c int3, d int4, e int8)`
	tk.MustExec(testSQL)
	testSQL = `show create table t;`
	result = tk.MustQuery(testSQL)
	c.Check(result.Rows(), HasLen, 1)
	row = result.Rows()[0]
	expectedRow = []interface{}{
		"t",
		"CREATE TABLE `t` (\n" +
			"  `a` tinyint(4) DEFAULT NULL,\n" +
			"  `b` smallint(6) DEFAULT NULL,\n" +
			"  `c` mediumint(9) DEFAULT NULL,\n" +
			"  `d` int(11) DEFAULT NULL,\n" +
			"  `e` bigint(20) DEFAULT NULL\n" +
			") ENGINE=InnoDB DEFAULT CHARSET=utf8mb4 COLLATE=utf8mb4_bin",
	}
	for i, r := range row {
		c.Check(r, Equals, expectedRow[i])
	}

	// Test get default collate for a specified charset.
	tk.MustExec(`drop table if exists t`)
	tk.MustExec(`create table t (a int) default charset=utf8mb4`)
	tk.MustQuery(`show create table t`).Check(testutil.RowsWithSep("|",
		"t CREATE TABLE `t` (\n"+
			"  `a` int(11) DEFAULT NULL\n"+
			") ENGINE=InnoDB DEFAULT CHARSET=utf8mb4 COLLATE=utf8mb4_bin",
	))

	// Test range partition
	tk.MustExec(`drop table if exists t`)
	tk.MustExec(`CREATE TABLE t (a int) PARTITION BY RANGE(a) (
 	PARTITION p0 VALUES LESS THAN (10),
 	PARTITION p1 VALUES LESS THAN (20),
 	PARTITION p2 VALUES LESS THAN (MAXVALUE))`)
	tk.MustQuery("show create table t").Check(testutil.RowsWithSep("|",
		"t CREATE TABLE `t` (\n"+
			"  `a` int(11) DEFAULT NULL\n"+
			") ENGINE=InnoDB DEFAULT CHARSET=utf8mb4 COLLATE=utf8mb4_bin"+"\nPARTITION BY RANGE ( `a` ) (\n  PARTITION `p0` VALUES LESS THAN (10),\n  PARTITION `p1` VALUES LESS THAN (20),\n  PARTITION `p2` VALUES LESS THAN (MAXVALUE)\n)",
	))

	tk.MustExec(`drop table if exists t`)
	_, err := tk.Exec(`CREATE TABLE t (x int, y char) PARTITION BY RANGE(y) (
 	PARTITION p0 VALUES LESS THAN (10),
 	PARTITION p1 VALUES LESS THAN (20),
 	PARTITION p2 VALUES LESS THAN (MAXVALUE))`)
	c.Assert(err, NotNil)

	// Test range columns partition
	tk.MustExec(`drop table if exists t`)
	tk.MustExec(`CREATE TABLE t (a int, b int, c char, d int) PARTITION BY RANGE COLUMNS(a,d,c) (
 	PARTITION p0 VALUES LESS THAN (5,10,'ggg'),
 	PARTITION p1 VALUES LESS THAN (10,20,'mmm'),
 	PARTITION p2 VALUES LESS THAN (15,30,'sss'),
        PARTITION p3 VALUES LESS THAN (50,MAXVALUE,MAXVALUE))`)
	tk.MustQuery("show create table t").Check(testutil.RowsWithSep("|",
		"t CREATE TABLE `t` (\n"+
			"  `a` int(11) DEFAULT NULL,\n"+
			"  `b` int(11) DEFAULT NULL,\n"+
			"  `c` char(1) DEFAULT NULL,\n"+
			"  `d` int(11) DEFAULT NULL\n"+
			") ENGINE=InnoDB DEFAULT CHARSET=utf8mb4 COLLATE=utf8mb4_bin",
	))

	// Test hash partition
	tk.MustExec(`drop table if exists t`)
	tk.MustExec(`CREATE TABLE t (a int) PARTITION BY HASH(a) PARTITIONS 4`)
	tk.MustQuery("show create table t").Check(testutil.RowsWithSep("|",
		"t CREATE TABLE `t` (\n"+
			"  `a` int(11) DEFAULT NULL\n"+
			") ENGINE=InnoDB DEFAULT CHARSET=utf8mb4 COLLATE=utf8mb4_bin"+"\nPARTITION BY HASH( `a` )\nPARTITIONS 4",
	))

	// Test show create table compression type.
	tk.MustExec(`drop table if exists t1`)
	tk.MustExec(`CREATE TABLE t1 (c1 INT) COMPRESSION="zlib";`)
	tk.MustQuery("show create table t1").Check(testutil.RowsWithSep("|",
		"t1 CREATE TABLE `t1` (\n"+
			"  `c1` int(11) DEFAULT NULL\n"+
			") ENGINE=InnoDB DEFAULT CHARSET=utf8mb4 COLLATE=utf8mb4_bin COMPRESSION='zlib'",
	))

	// Test show create table year type
	tk.MustExec(`drop table if exists t`)
	tk.MustExec(`create table t(y year unsigned signed zerofill zerofill, x int, primary key(y));`)
	tk.MustQuery(`show create table t`).Check(testutil.RowsWithSep("|",
		"t CREATE TABLE `t` (\n"+
			"  `y` year(4) NOT NULL,\n"+
			"  `x` int(11) DEFAULT NULL,\n"+
			"  PRIMARY KEY (`y`)\n"+
			") ENGINE=InnoDB DEFAULT CHARSET=utf8mb4 COLLATE=utf8mb4_bin"))

	// Test show create table with zerofill flag
	tk.MustExec(`drop table if exists t`)
	tk.MustExec(`create table t(id int primary key, val tinyint(10) zerofill);`)
	tk.MustQuery(`show create table t`).Check(testutil.RowsWithSep("|",
		"t CREATE TABLE `t` (\n"+
			"  `id` int(11) NOT NULL,\n"+
			"  `val` tinyint(10) unsigned zerofill DEFAULT NULL,\n"+
			"  PRIMARY KEY (`id`)\n"+
			") ENGINE=InnoDB DEFAULT CHARSET=utf8mb4 COLLATE=utf8mb4_bin"))

	// Test show columns with different types of default value
	tk.MustExec(`drop table if exists t`)
	tk.MustExec(`create table t(
		c0 int default 1,
		c1 int default b'010',
		c2 bigint default x'A7',
		c3 bit(8) default b'00110001',
		c4 varchar(6) default b'00110001',
		c5 varchar(6) default '\'C6\'',
		c6 enum('s', 'm', 'l', 'xl') default 'xl',
		c7 set('a', 'b', 'c', 'd') default 'a,c,c',
		c8 datetime default current_timestamp on update current_timestamp,
		c9 year default '2014'
	);`)
	tk.MustQuery(`show columns from t`).Check(testutil.RowsWithSep("|",
		"c0|int(11)|YES||1|",
		"c1|int(11)|YES||2|",
		"c2|bigint(20)|YES||167|",
		"c3|bit(8)|YES||b'110001'|",
		"c4|varchar(6)|YES||1|",
		"c5|varchar(6)|YES||'C6'|",
		"c6|enum('s','m','l','xl')|YES||xl|",
		"c7|set('a','b','c','d')|YES||a,c|",
		"c8|datetime|YES||CURRENT_TIMESTAMP|DEFAULT_GENERATED on update CURRENT_TIMESTAMP",
		"c9|year(4)|YES||2014|",
	))

	// Test if 'show [status|variables]' is sorted by Variable_name (#14542)
	sqls := []string{
		"show global status;",
		"show session status;",
		"show global variables",
		"show session variables"}

	for _, sql := range sqls {
		res := tk.MustQuery(sql)
		c.Assert(res, NotNil)
		sorted := tk.MustQuery(sql).Sort()
		c.Assert(sorted, NotNil)
		c.Check(res, DeepEquals, sorted)
	}
}

func (s *seqTestSuite) TestShowStatsHealthy(c *C) {
	tk := testkit.NewTestKit(c, s.store)
	tk.MustExec("use test")
	tk.MustExec("drop table if exists t")
	tk.MustExec("create table t (a int)")
	tk.MustExec("create index idx on t(a)")
	tk.MustExec("analyze table t")
	tk.MustQuery("show stats_healthy").Check(testkit.Rows("test t  100"))
	tk.MustExec("insert into t values (1), (2)")
	do, _ := session.GetDomain(s.store)
	do.StatsHandle().DumpStatsDeltaToKV(handle.DumpAll)
	tk.MustExec("analyze table t")
	tk.MustQuery("show stats_healthy").Check(testkit.Rows("test t  100"))
	tk.MustExec("insert into t values (3), (4), (5), (6), (7), (8), (9), (10)")
	do.StatsHandle().DumpStatsDeltaToKV(handle.DumpAll)
	do.StatsHandle().Update(do.InfoSchema())
	tk.MustQuery("show stats_healthy").Check(testkit.Rows("test t  19"))
	tk.MustExec("analyze table t")
	tk.MustQuery("show stats_healthy").Check(testkit.Rows("test t  100"))
	tk.MustExec("delete from t")
	do.StatsHandle().DumpStatsDeltaToKV(handle.DumpAll)
	do.StatsHandle().Update(do.InfoSchema())
	tk.MustQuery("show stats_healthy").Check(testkit.Rows("test t  0"))
}

// TestIndexDoubleReadClose checks that when a index double read returns before reading all the rows, the goroutine doesn't
// leak. For testing distsql with multiple regions, we need to manually split a mock TiKV.
func (s *seqTestSuite) TestIndexDoubleReadClose(c *C) {
	if _, ok := s.store.GetClient().(*tikv.CopClient); !ok {
		// Make sure the store is tikv store.
		return
	}
	originSize := atomic.LoadInt32(&executor.LookupTableTaskChannelSize)
	atomic.StoreInt32(&executor.LookupTableTaskChannelSize, 1)
	tk := testkit.NewTestKit(c, s.store)
	tk.MustExec("set @@tidb_index_lookup_size = '10'")
	tk.MustExec("use test")
	tk.MustExec("create table dist (id int primary key, c_idx int, c_col int, index (c_idx))")

	// Insert 100 rows.
	var values []string
	for i := 0; i < 100; i++ {
		values = append(values, fmt.Sprintf("(%d, %d, %d)", i, i, i))
	}
	tk.MustExec("insert dist values " + strings.Join(values, ","))

	rs, err := tk.Exec("select * from dist where c_idx between 0 and 100")
	c.Assert(err, IsNil)
	req := rs.NewChunk()
	err = rs.Next(context.Background(), req)
	c.Assert(err, IsNil)
	c.Assert(err, IsNil)
	keyword := "pickAndExecTask"
	rs.Close()
	time.Sleep(time.Millisecond * 10)
	c.Check(checkGoroutineExists(keyword), IsFalse)
	atomic.StoreInt32(&executor.LookupTableTaskChannelSize, originSize)
}

// TestIndexMergeReaderClose checks that when a partial index worker failed to start, the goroutine doesn't
// leak.
func (s *seqTestSuite) TestIndexMergeReaderClose(c *C) {
	tk := testkit.NewTestKit(c, s.store)
	tk.MustExec("use test")
	tk.MustExec("drop table if exists t")
	tk.MustExec("create table t (a int, b int)")
	tk.MustExec("create index idx1 on t(a)")
	tk.MustExec("create index idx2 on t(b)")
	c.Assert(failpoint.Enable("github.com/pingcap/tidb/executor/startPartialIndexWorkerErr", "return"), IsNil)
	err := tk.QueryToErr("select /*+ USE_INDEX_MERGE(t, idx1, idx2) */ * from t where a > 10 or b < 100")
	c.Assert(failpoint.Disable("github.com/pingcap/tidb/executor/startPartialIndexWorkerErr"), IsNil)
	c.Assert(err, NotNil)
	c.Check(checkGoroutineExists("fetchLoop"), IsFalse)
	c.Check(checkGoroutineExists("fetchHandles"), IsFalse)
	c.Check(checkGoroutineExists("waitPartialWorkersAndCloseFetchChan"), IsFalse)
}

func (s *seqTestSuite) TestParallelHashAggClose(c *C) {
	tk := testkit.NewTestKitWithInit(c, s.store)
	tk.MustExec(`use test;`)
	tk.MustExec(`drop table if exists t;`)
	tk.MustExec("create table t(a int, b int)")
	tk.MustExec("insert into t values(1,1),(2,2)")
	// desc select sum(a) from (select cast(t.a as signed) as a, b from t) t group by b
	// HashAgg_8                | 2.40  | root       | group by:t.b, funcs:sum(t.a)
	// └─Projection_9           | 3.00  | root       | cast(test.t.a), test.t.b
	//   └─TableReader_11       | 3.00  | root       | data:TableFullScan_10
	//     └─TableFullScan_10   | 3.00  | cop[tikv]  | table:t, keep order:fa$se, stats:pseudo |

	// Goroutine should not leak when error happen.
	c.Assert(failpoint.Enable("github.com/pingcap/tidb/executor/parallelHashAggError", `return(true)`), IsNil)
	defer func() {
		c.Assert(failpoint.Disable("github.com/pingcap/tidb/executor/parallelHashAggError"), IsNil)
	}()
	ctx := context.Background()
	rss, err := tk.Se.Execute(ctx, "select sum(a) from (select cast(t.a as signed) as a, b from t) t group by b;")
	c.Assert(err, IsNil)
	rs := rss[0]
	req := rs.NewChunk()
	err = rs.Next(ctx, req)
	c.Assert(err.Error(), Equals, "HashAggExec.parallelExec error")
}

func (s *seqTestSuite) TestUnparallelHashAggClose(c *C) {
	tk := testkit.NewTestKitWithInit(c, s.store)
	tk.MustExec(`use test;`)
	tk.MustExec(`drop table if exists t;`)
	tk.MustExec("create table t(a int, b int)")
	tk.MustExec("insert into t values(1,1),(2,2)")

	// Goroutine should not leak when error happen.
	c.Assert(failpoint.Enable("github.com/pingcap/tidb/executor/unparallelHashAggError", `return(true)`), IsNil)
	defer func() {
		c.Assert(failpoint.Disable("github.com/pingcap/tidb/executor/unparallelHashAggError"), IsNil)
	}()
	ctx := context.Background()
	rss, err := tk.Se.Execute(ctx, "select sum(distinct a) from (select cast(t.a as signed) as a, b from t) t group by b;")
	c.Assert(err, IsNil)
	rs := rss[0]
	req := rs.NewChunk()
	err = rs.Next(ctx, req)
	c.Assert(err.Error(), Equals, "HashAggExec.unparallelExec error")
}

func checkGoroutineExists(keyword string) bool {
	buf := new(bytes.Buffer)
	profile := pprof.Lookup("goroutine")
	profile.WriteTo(buf, 1)
	str := buf.String()
	return strings.Contains(str, keyword)
}

func (s *seqTestSuite) TestAdminShowNextID(c *C) {
	HelperTestAdminShowNextID(c, s, `admin show `)
	HelperTestAdminShowNextID(c, s, `show table `)
}

func HelperTestAdminShowNextID(c *C, s *seqTestSuite, str string) {
	c.Assert(failpoint.Enable("github.com/pingcap/tidb/meta/autoid/mockAutoIDChange", `return(true)`), IsNil)
	defer func() {
		c.Assert(failpoint.Disable("github.com/pingcap/tidb/meta/autoid/mockAutoIDChange"), IsNil)
	}()
	step := int64(10)
	autoIDStep := autoid.GetStep()
	autoid.SetStep(step)
	defer autoid.SetStep(autoIDStep)
	tk := testkit.NewTestKit(c, s.store)
	tk.MustExec("use test")
	tk.MustExec("drop table if exists t,tt")
	tk.MustExec("create table t(id int, c int)")
	// Start handle is 1.
	r := tk.MustQuery(str + " t next_row_id")
	r.Check(testkit.Rows("test t _tidb_rowid 1 AUTO_INCREMENT"))
	// Row ID is step + 1.
	tk.MustExec("insert into t values(1, 1)")
	r = tk.MustQuery(str + " t next_row_id")
	r.Check(testkit.Rows("test t _tidb_rowid 11 AUTO_INCREMENT"))
	// Row ID is original + step.
	for i := 0; i < int(step); i++ {
		tk.MustExec("insert into t values(10000, 1)")
	}
	r = tk.MustQuery(str + " t next_row_id")
	r.Check(testkit.Rows("test t _tidb_rowid 21 AUTO_INCREMENT"))
	tk.MustExec("drop table t")

	// test for a table with the primary key
	tk.MustExec("create table tt(id int primary key auto_increment, c int)")
	// Start handle is 1.
	r = tk.MustQuery(str + " tt next_row_id")
	r.Check(testkit.Rows("test tt id 1 AUTO_INCREMENT"))
	// After rebasing auto ID, row ID is 20 + step + 1.
	tk.MustExec("insert into tt values(20, 1)")
	r = tk.MustQuery(str + " tt next_row_id")
	r.Check(testkit.Rows("test tt id 31 AUTO_INCREMENT"))
	// test for renaming the table
	tk.MustExec("drop database if exists test1")
	tk.MustExec("create database test1")
	tk.MustExec("rename table test.tt to test1.tt")
	tk.MustExec("use test1")
	r = tk.MustQuery(str + " tt next_row_id")
	r.Check(testkit.Rows("test1 tt id 31 AUTO_INCREMENT"))
	tk.MustExec("insert test1.tt values ()")
	r = tk.MustQuery(str + " tt next_row_id")
	r.Check(testkit.Rows("test1 tt id 41 AUTO_INCREMENT"))
	tk.MustExec("drop table tt")

	testutil.ConfigTestUtils.SetupAutoRandomTestConfig()
	defer testutil.ConfigTestUtils.RestoreAutoRandomTestConfig()
	tk.MustExec("set @@allow_auto_random_explicit_insert = true")

	// Test for a table with auto_random primary key.
	tk.MustExec("create table t3(id bigint primary key auto_random(5), c int)")
	// Start handle is 1.
	r = tk.MustQuery(str + " t3 next_row_id")
	r.Check(testkit.Rows("test1 t3 id 1 AUTO_RANDOM"))
	// Insert some rows.
	tk.MustExec("insert into t3 (c) values (1), (2);")
	r = tk.MustQuery(str + " t3 next_row_id")
	r.Check(testkit.Rows("test1 t3 id 11 AUTO_RANDOM"))
	// Rebase.
	tk.MustExec("insert into t3 (id, c) values (103, 3);")
	r = tk.MustQuery(str + " t3 next_row_id")
	r.Check(testkit.Rows("test1 t3 id 114 AUTO_RANDOM"))

	// Test for a sequence.
	tk.MustExec("create sequence seq1 start 15 cache 57")
	r = tk.MustQuery(str + " seq1 next_row_id")
	r.Check(testkit.Rows("test1 seq1 _tidb_rowid 1 AUTO_INCREMENT", "test1 seq1  15 SEQUENCE"))
	r = tk.MustQuery("select nextval(seq1)")
	r.Check(testkit.Rows("15"))
	r = tk.MustQuery(str + " seq1 next_row_id")
	r.Check(testkit.Rows("test1 seq1 _tidb_rowid 1 AUTO_INCREMENT", "test1 seq1  72 SEQUENCE"))
	r = tk.MustQuery("select nextval(seq1)")
	r.Check(testkit.Rows("16"))
	r = tk.MustQuery(str + " seq1 next_row_id")
	r.Check(testkit.Rows("test1 seq1 _tidb_rowid 1 AUTO_INCREMENT", "test1 seq1  72 SEQUENCE"))
	r = tk.MustQuery("select setval(seq1, 96)")
	r.Check(testkit.Rows("96"))
	r = tk.MustQuery(str + " seq1 next_row_id")
	r.Check(testkit.Rows("test1 seq1 _tidb_rowid 1 AUTO_INCREMENT", "test1 seq1  97 SEQUENCE"))
}

func (s *seqTestSuite) TestNoHistoryWhenDisableRetry(c *C) {
	tk := testkit.NewTestKitWithInit(c, s.store)
	tk.MustExec("use test")
	tk.MustExec("drop table if exists history")
	tk.MustExec("create table history (a int)")
	tk.MustExec("set @@autocommit = 0")

	// retry_limit = 0 will not add history.
	tk.MustExec("set @@tidb_retry_limit = 0")
	tk.MustExec("insert history values (1)")
	c.Assert(session.GetHistory(tk.Se).Count(), Equals, 0)

	// Disable auto_retry will add history for auto committed only
	tk.MustExec("set @@autocommit = 1")
	tk.MustExec("set @@tidb_retry_limit = 10")
	tk.MustExec("set @@tidb_disable_txn_auto_retry = 1")
	c.Assert(failpoint.Enable("github.com/pingcap/tidb/session/keepHistory", `return(true)`), IsNil)
	tk.MustExec("insert history values (1)")
	c.Assert(session.GetHistory(tk.Se).Count(), Equals, 1)
	c.Assert(failpoint.Disable("github.com/pingcap/tidb/session/keepHistory"), IsNil)
	tk.MustExec("begin")
	tk.MustExec("insert history values (1)")
	c.Assert(session.GetHistory(tk.Se).Count(), Equals, 0)
	tk.MustExec("commit")

	// Enable auto_retry will add history for both.
	tk.MustExec("set @@tidb_disable_txn_auto_retry = 0")
	c.Assert(failpoint.Enable("github.com/pingcap/tidb/session/keepHistory", `return(true)`), IsNil)
	tk.MustExec("insert history values (1)")
	c.Assert(failpoint.Disable("github.com/pingcap/tidb/session/keepHistory"), IsNil)
	c.Assert(session.GetHistory(tk.Se).Count(), Equals, 1)
	tk.MustExec("begin")
	tk.MustExec("insert history values (1)")
	c.Assert(session.GetHistory(tk.Se).Count(), Equals, 2)
	tk.MustExec("commit")
}

func (s *seqTestSuite) TestPrepareMaxParamCountCheck(c *C) {
	tk := testkit.NewTestKit(c, s.store)
	tk.MustExec("use test")
	tk.MustExec("drop table if exists t")
	tk.MustExec("create table t (v int)")
	normalSQL, normalParams := generateBatchSQL(math.MaxUint16)
	_, err := tk.Exec(normalSQL, normalParams...)
	c.Assert(err, IsNil)

	bigSQL, bigParams := generateBatchSQL(math.MaxUint16 + 2)
	_, err = tk.Exec(bigSQL, bigParams...)
	c.Assert(err, NotNil)
	c.Assert(err.Error(), Equals, "[executor:1390]Prepared statement contains too many placeholders")
}

func generateBatchSQL(paramCount int) (sql string, paramSlice []interface{}) {
	params := make([]interface{}, 0, paramCount)
	placeholders := make([]string, 0, paramCount)
	for i := 0; i < paramCount; i++ {
		params = append(params, i)
		placeholders = append(placeholders, "(?)")
	}
	return "insert into t values " + strings.Join(placeholders, ","), params
}

func (s *seqTestSuite) TestCartesianProduct(c *C) {
	tk := testkit.NewTestKit(c, s.store)
	tk.MustExec("use test")
	tk.MustExec("drop table if exists t")
	tk.MustExec("create table t(c1 int)")
	plannercore.AllowCartesianProduct.Store(false)
	err := tk.ExecToErr("select * from t t1, t t2")
	c.Check(plannercore.ErrCartesianProductUnsupported.Equal(err), IsTrue)
	err = tk.ExecToErr("select * from t t1 left join t t2 on 1")
	c.Check(plannercore.ErrCartesianProductUnsupported.Equal(err), IsTrue)
	err = tk.ExecToErr("select * from t t1 right join t t2 on 1")
	c.Check(plannercore.ErrCartesianProductUnsupported.Equal(err), IsTrue)
	plannercore.AllowCartesianProduct.Store(true)
}

func (s *seqTestSuite) TestBatchInsertDelete(c *C) {
	originLimit := atomic.LoadUint64(&kv.TxnTotalSizeLimit)
	defer func() {
		atomic.StoreUint64(&kv.TxnTotalSizeLimit, originLimit)
	}()
	// Set the limitation to a small value, make it easier to reach the limitation.
	atomic.StoreUint64(&kv.TxnTotalSizeLimit, 5000)

	tk := testkit.NewTestKit(c, s.store)
	tk.MustExec("use test")
	tk.MustExec("drop table if exists batch_insert")
	tk.MustExec("create table batch_insert (c int)")
	tk.MustExec("drop table if exists batch_insert_on_duplicate")
	tk.MustExec("create table batch_insert_on_duplicate (id int primary key, c int)")
	// Insert 10 rows.
	tk.MustExec("insert into batch_insert values (1),(1),(1),(1),(1),(1),(1),(1),(1),(1)")
	r := tk.MustQuery("select count(*) from batch_insert;")
	r.Check(testkit.Rows("10"))
	// Insert 10 rows.
	tk.MustExec("insert into batch_insert (c) select * from batch_insert;")
	r = tk.MustQuery("select count(*) from batch_insert;")
	r.Check(testkit.Rows("20"))
	// Insert 20 rows.
	tk.MustExec("insert into batch_insert (c) select * from batch_insert;")
	r = tk.MustQuery("select count(*) from batch_insert;")
	r.Check(testkit.Rows("40"))
	// Insert 40 rows.
	tk.MustExec("insert into batch_insert (c) select * from batch_insert;")
	r = tk.MustQuery("select count(*) from batch_insert;")
	r.Check(testkit.Rows("80"))
	// Insert 80 rows.
	tk.MustExec("insert into batch_insert (c) select * from batch_insert;")
	r = tk.MustQuery("select count(*) from batch_insert;")
	r.Check(testkit.Rows("160"))
	tk.MustExec("insert into batch_insert (c) select * from batch_insert;")
	r = tk.MustQuery("select count(*) from batch_insert;")
	r.Check(testkit.Rows("320"))
	// for on duplicate key
	for i := 0; i < 320; i++ {
		tk.MustExec(fmt.Sprintf("insert into batch_insert_on_duplicate values(%d, %d);", i, i))
	}
	r = tk.MustQuery("select count(*) from batch_insert_on_duplicate;")
	r.Check(testkit.Rows("320"))

	// This will meet txn too large error.
	_, err := tk.Exec("insert into batch_insert (c) select * from batch_insert;")
	c.Assert(err, NotNil)
	c.Assert(kv.ErrTxnTooLarge.Equal(err), IsTrue)
	r = tk.MustQuery("select count(*) from batch_insert;")
	r.Check(testkit.Rows("320"))

	// Test tidb_batch_insert could not work if enable-batch-dml is disabled.
	tk.MustExec("set @@session.tidb_batch_insert=1;")
	_, err = tk.Exec("insert into batch_insert (c) select * from batch_insert;")
	c.Assert(err, NotNil)
	c.Assert(kv.ErrTxnTooLarge.Equal(err), IsTrue)
	tk.MustExec("set @@session.tidb_batch_insert=0;")

	// for on duplicate key
	_, err = tk.Exec(`insert into batch_insert_on_duplicate select * from batch_insert_on_duplicate as tt
		on duplicate key update batch_insert_on_duplicate.id=batch_insert_on_duplicate.id+1000;`)
	c.Assert(err, NotNil)
	c.Assert(kv.ErrTxnTooLarge.Equal(err), IsTrue, Commentf("%v", err))
	r = tk.MustQuery("select count(*) from batch_insert;")
	r.Check(testkit.Rows("320"))

	defer config.RestoreFunc()()
	config.UpdateGlobal(func(conf *config.Config) {
		conf.EnableBatchDML = true
	})

	// Change to batch inset mode and batch size to 50.
	tk.MustExec("set @@session.tidb_batch_insert=1;")
	tk.MustExec("set @@session.tidb_dml_batch_size=50;")
	tk.MustExec("insert into batch_insert (c) select * from batch_insert;")
	r = tk.MustQuery("select count(*) from batch_insert;")
	r.Check(testkit.Rows("640"))

	// Enlarge the batch size to 150 which is larger than the txn limitation (100).
	// So the insert will meet error.
	tk.MustExec("set @@session.tidb_dml_batch_size=600;")
	_, err = tk.Exec("insert into batch_insert (c) select * from batch_insert;")
	c.Assert(err, NotNil)
	c.Assert(kv.ErrTxnTooLarge.Equal(err), IsTrue)
	r = tk.MustQuery("select count(*) from batch_insert;")
	r.Check(testkit.Rows("640"))
	// Set it back to 50.
	tk.MustExec("set @@session.tidb_dml_batch_size=50;")

	// for on duplicate key
	_, err = tk.Exec(`insert into batch_insert_on_duplicate select * from batch_insert_on_duplicate as tt
		on duplicate key update batch_insert_on_duplicate.id=batch_insert_on_duplicate.id+1000;`)
	c.Assert(err, IsNil)
	r = tk.MustQuery("select count(*) from batch_insert_on_duplicate;")
	r.Check(testkit.Rows("320"))

	// Disable BachInsert mode in transition.
	tk.MustExec("begin;")
	_, err = tk.Exec("insert into batch_insert (c) select * from batch_insert;")
	c.Assert(err, NotNil)
	c.Assert(kv.ErrTxnTooLarge.Equal(err), IsTrue)
	tk.MustExec("rollback;")
	r = tk.MustQuery("select count(*) from batch_insert;")
	r.Check(testkit.Rows("640"))

	tk.MustExec("drop table if exists com_batch_insert")
	tk.MustExec("create table com_batch_insert (c int)")
	sql := "insert into com_batch_insert values "
	values := make([]string, 0, 200)
	for i := 0; i < 200; i++ {
		values = append(values, "(1)")
	}
	sql = sql + strings.Join(values, ",")
	tk.MustExec(sql)
	tk.MustQuery("select count(*) from com_batch_insert;").Check(testkit.Rows("200"))

	// Test case for batch delete.
	// This will meet txn too large error.
	_, err = tk.Exec("delete from batch_insert;")
	c.Assert(err, NotNil)
	c.Assert(kv.ErrTxnTooLarge.Equal(err), IsTrue)
	r = tk.MustQuery("select count(*) from batch_insert;")
	r.Check(testkit.Rows("640"))
	// Enable batch delete and set batch size to 50.
	tk.MustExec("set @@session.tidb_batch_delete=on;")
	tk.MustExec("set @@session.tidb_dml_batch_size=50;")
	tk.MustExec("delete from batch_insert;")
	// Make sure that all rows are gone.
	r = tk.MustQuery("select count(*) from batch_insert;")
	r.Check(testkit.Rows("0"))
}

type checkPrioClient struct {
	tikv.Client
	priority pb.CommandPri
	mu       struct {
		sync.RWMutex
		checkPrio bool
	}
}

func (c *checkPrioClient) setCheckPriority(priority pb.CommandPri) {
	atomic.StoreInt32((*int32)(&c.priority), int32(priority))
}

func (c *checkPrioClient) getCheckPriority() pb.CommandPri {
	return (pb.CommandPri)(atomic.LoadInt32((*int32)(&c.priority)))
}

func (c *checkPrioClient) SendRequest(ctx context.Context, addr string, req *tikvrpc.Request, timeout time.Duration) (*tikvrpc.Response, error) {
	resp, err := c.Client.SendRequest(ctx, addr, req, timeout)
	c.mu.RLock()
	defer func() {
		c.mu.RUnlock()
	}()
	if c.mu.checkPrio {
		switch req.Type {
		case tikvrpc.CmdCop:
			if c.getCheckPriority() != req.Priority {
				return nil, errors.New("fail to set priority")
			}
		}
	}
	return resp, err
}

type seqTestSuite1 struct {
	store kv.Storage
	dom   *domain.Domain
	cli   *checkPrioClient
}

func (s *seqTestSuite1) SetUpSuite(c *C) {
	cli := &checkPrioClient{}
	hijackClient := func(c tikv.Client) tikv.Client {
		cli.Client = c
		return cli
	}
	s.cli = cli

	var err error
	s.store, err = mockstore.NewMockStore(
		mockstore.WithClientHijacker(hijackClient),
	)
	c.Assert(err, IsNil)
	s.dom, err = session.BootstrapSession(s.store)
	c.Assert(err, IsNil)
}

func (s *seqTestSuite1) TearDownSuite(c *C) {
	s.dom.Close()
	s.store.Close()
}

func (s *seqTestSuite1) TestCoprocessorPriority(c *C) {
	tk := testkit.NewTestKit(c, s.store)
	tk.MustExec("use test")
	tk.MustExec("create table t (id int primary key)")
	tk.MustExec("create table t1 (id int, v int, unique index i_id (id))")
	defer tk.MustExec("drop table t")
	defer tk.MustExec("drop table t1")
	tk.MustExec("insert into t values (1)")

	// Insert some data to make sure plan build IndexLookup for t1.
	for i := 0; i < 10; i++ {
		tk.MustExec(fmt.Sprintf("insert into t1 values (%d, %d)", i, i))
	}

	cli := s.cli
	cli.mu.Lock()
	cli.mu.checkPrio = true
	cli.mu.Unlock()

	cli.setCheckPriority(pb.CommandPri_High)
	tk.MustQuery("select id from t where id = 1")
	tk.MustQuery("select * from t1 where id = 1")

	cli.setCheckPriority(pb.CommandPri_Normal)
	tk.MustQuery("select count(*) from t")
	tk.MustExec("update t set id = 3")
	tk.MustExec("delete from t")
	tk.MustExec("insert into t select * from t limit 2")
	tk.MustExec("delete from t")

	// Insert some data to make sure plan build IndexLookup for t.
	tk.MustExec("insert into t values (1), (2)")

	defer config.RestoreFunc()()
	config.UpdateGlobal(func(conf *config.Config) {
		conf.Log.ExpensiveThreshold = 0
	})

	cli.setCheckPriority(pb.CommandPri_High)
	tk.MustQuery("select id from t where id = 1")
	tk.MustQuery("select * from t1 where id = 1")
	tk.MustExec("delete from t where id = 2")
	tk.MustExec("update t set id = 2 where id = 1")

	cli.setCheckPriority(pb.CommandPri_Low)
	tk.MustQuery("select count(*) from t")
	tk.MustExec("delete from t")
	tk.MustExec("insert into t values (3)")

	// Test priority specified by SQL statement.
	cli.setCheckPriority(pb.CommandPri_High)
	tk.MustQuery("select HIGH_PRIORITY * from t")

	cli.setCheckPriority(pb.CommandPri_Low)
	tk.MustQuery("select LOW_PRIORITY id from t where id = 1")

	cli.setCheckPriority(pb.CommandPri_High)
	tk.MustExec("set tidb_force_priority = 'HIGH_PRIORITY'")
	tk.MustQuery("select * from t").Check(testkit.Rows("3"))
	tk.MustExec("update t set id = id + 1")
	tk.MustQuery("select v from t1 where id = 0 or id = 1").Check(testkit.Rows("0", "1"))

	cli.setCheckPriority(pb.CommandPri_Low)
	tk.MustExec("set tidb_force_priority = 'LOW_PRIORITY'")
	tk.MustQuery("select * from t").Check(testkit.Rows("4"))
	tk.MustExec("update t set id = id + 1")
	tk.MustQuery("select v from t1 where id = 0 or id = 1").Check(testkit.Rows("0", "1"))

	cli.setCheckPriority(pb.CommandPri_Normal)
	tk.MustExec("set tidb_force_priority = 'DELAYED'")
	tk.MustQuery("select * from t").Check(testkit.Rows("5"))
	tk.MustExec("update t set id = id + 1")
	tk.MustQuery("select v from t1 where id = 0 or id = 1").Check(testkit.Rows("0", "1"))

	cli.setCheckPriority(pb.CommandPri_Low)
	tk.MustExec("set tidb_force_priority = 'NO_PRIORITY'")
	tk.MustQuery("select * from t").Check(testkit.Rows("6"))
	tk.MustExec("update t set id = id + 1")
	tk.MustQuery("select v from t1 where id = 0 or id = 1").Check(testkit.Rows("0", "1"))

	cli.mu.Lock()
	cli.mu.checkPrio = false
	cli.mu.Unlock()
}

func (s *seqTestSuite) TestShowForNewCollations(c *C) {
	collate.SetNewCollationEnabledForTest(true)
	defer collate.SetNewCollationEnabledForTest(false)

	tk := testkit.NewTestKit(c, s.store)
	expectRows := testkit.Rows(
		"ascii_bin ascii 65 Yes Yes 1",
		"binary binary 63 Yes Yes 1",
		"latin1_bin latin1 47 Yes Yes 1",
		"utf8_bin utf8 83 Yes Yes 1",
		"utf8_general_ci utf8 33  Yes 1",
		"utf8_unicode_ci utf8 192  Yes 1",
		"utf8mb4_bin utf8mb4 46 Yes Yes 1",
		"utf8mb4_general_ci utf8mb4 45  Yes 1",
		"utf8mb4_unicode_ci utf8mb4 224  Yes 1",
	)
	tk.MustQuery("show collation").Check(expectRows)
	tk.MustQuery("select * from information_schema.COLLATIONS").Check(expectRows)
}

func (s *seqTestSuite) TestForbidUnsupportedCollations(c *C) {
	collate.SetNewCollationEnabledForTest(true)
	defer collate.SetNewCollationEnabledForTest(false)

	tk := testkit.NewTestKit(c, s.store)
	mustGetUnsupportedCollation := func(sql string, coll string) {
		tk.MustGetErrMsg(sql, fmt.Sprintf("[ddl:1273]Unsupported collation when new collation is enabled: '%s'", coll))
	}

	mustGetUnsupportedCollation("select 'a' collate utf8_roman_ci", "utf8_roman_ci")
	mustGetUnsupportedCollation("select cast('a' as char) collate utf8_roman_ci", "utf8_roman_ci")
	mustGetUnsupportedCollation("set names utf8 collate utf8_roman_ci", "utf8_roman_ci")
	mustGetUnsupportedCollation("set session collation_server = 'utf8_roman_ci'", "utf8_roman_ci")
	mustGetUnsupportedCollation("set session collation_database = 'utf8_roman_ci'", "utf8_roman_ci")
	mustGetUnsupportedCollation("set session collation_connection = 'utf8_roman_ci'", "utf8_roman_ci")
	mustGetUnsupportedCollation("set global collation_server = 'utf8_roman_ci'", "utf8_roman_ci")
	mustGetUnsupportedCollation("set global collation_database = 'utf8_roman_ci'", "utf8_roman_ci")
	mustGetUnsupportedCollation("set global collation_connection = 'utf8_roman_ci'", "utf8_roman_ci")
}

func (s *seqTestSuite) TestAutoIncIDInRetry(c *C) {
	tk := testkit.NewTestKitWithInit(c, s.store)
	tk.MustExec("drop table if exists t;")
	tk.MustExec("create table t (id int not null auto_increment primary key)")

	tk.MustExec("set @@tidb_disable_txn_auto_retry = 0")
	tk.MustExec("begin")
	tk.MustExec("insert into t values ()")
	tk.MustExec("insert into t values (),()")
	tk.MustExec("insert into t values ()")

	c.Assert(failpoint.Enable("github.com/pingcap/tidb/session/mockCommitRetryForAutoIncID", `return(true)`), IsNil)
	tk.MustExec("commit")
	c.Assert(failpoint.Disable("github.com/pingcap/tidb/session/mockCommitRetryForAutoIncID"), IsNil)

	tk.MustExec("insert into t values ()")
	tk.MustQuery(`select * from t`).Check(testkit.Rows("1", "2", "3", "4", "5"))
}

func (s *seqTestSuite) TestAutoRandIDRetry(c *C) {
	tk := testkit.NewTestKitWithInit(c, s.store)

	testutil.ConfigTestUtils.SetupAutoRandomTestConfig()
	defer testutil.ConfigTestUtils.RestoreAutoRandomTestConfig()
	tk.MustExec("create database if not exists auto_random_retry")
	tk.MustExec("use auto_random_retry")
	tk.MustExec("drop table if exists t")
	tk.MustExec("create table t (id bigint auto_random(3) primary key)")

	extractMaskedOrderedHandles := func() []int64 {
		handles, err := ddltestutil.ExtractAllTableHandles(tk.Se, "auto_random_retry", "t")
		c.Assert(err, IsNil)
		return testutil.ConfigTestUtils.MaskSortHandles(handles, 3, mysql.TypeLong)
	}

	tk.MustExec("set @@tidb_disable_txn_auto_retry = 0")
	tk.MustExec("set @@tidb_retry_limit = 10")
	tk.MustExec("begin")
	tk.MustExec("insert into t values ()")
	tk.MustExec("insert into t values (),()")
	tk.MustExec("insert into t values ()")

	session.ResetMockAutoRandIDRetryCount(5)
	fpName := "github.com/pingcap/tidb/session/mockCommitRetryForAutoRandID"
	c.Assert(failpoint.Enable(fpName, `return(true)`), IsNil)
	tk.MustExec("commit")
	c.Assert(failpoint.Disable(fpName), IsNil)
	tk.MustExec("insert into t values ()")
	maskedHandles := extractMaskedOrderedHandles()
	c.Assert(maskedHandles, DeepEquals, []int64{1, 2, 3, 4, 5})

	session.ResetMockAutoRandIDRetryCount(11)
	tk.MustExec("begin")
	tk.MustExec("insert into t values ()")
	c.Assert(failpoint.Enable(fpName, `return(true)`), IsNil)
	// Insertion failure will skip the 6 in retryInfo.
	tk.MustGetErrCode("commit", errno.ErrTxnRetryable)
	c.Assert(failpoint.Disable(fpName), IsNil)

	tk.MustExec("insert into t values ()")
	maskedHandles = extractMaskedOrderedHandles()
	c.Assert(maskedHandles, DeepEquals, []int64{1, 2, 3, 4, 5, 7})
}

func (s *seqTestSuite) TestAutoRandRecoverTable(c *C) {
	tk := testkit.NewTestKit(c, s.store)
	testutil.ConfigTestUtils.SetupAutoRandomTestConfig()
	defer testutil.ConfigTestUtils.RestoreAutoRandomTestConfig()
	tk.MustExec("create database if not exists test_recover")
	tk.MustExec("use test_recover")
	tk.MustExec("drop table if exists t_recover_auto_rand")
	defer func(originGC bool) {
		if originGC {
			ddl.EmulatorGCEnable()
		} else {
			ddl.EmulatorGCDisable()
		}
	}(ddl.IsEmulatorGCEnable())

	// Disable emulator GC.
	// Otherwise emulator GC will delete table record as soon as possible after execute drop table ddl.
	ddl.EmulatorGCDisable()
	gcTimeFormat := "20060102-15:04:05 -0700 MST"
	timeBeforeDrop := time.Now().Add(0 - 48*60*60*time.Second).Format(gcTimeFormat)
	safePointSQL := `INSERT HIGH_PRIORITY INTO mysql.tidb VALUES ('tikv_gc_safe_point', '%[1]s', '')
			       ON DUPLICATE KEY
			       UPDATE variable_value = '%[1]s'`

	// Set GC safe point.
	tk.MustExec(fmt.Sprintf(safePointSQL, timeBeforeDrop))
	err := gcutil.EnableGC(tk.Se)
	c.Assert(err, IsNil)

	c.Assert(failpoint.Enable("github.com/pingcap/tidb/meta/autoid/mockAutoIDChange", `return(true)`), IsNil)
	defer func() {
		c.Assert(failpoint.Disable("github.com/pingcap/tidb/meta/autoid/mockAutoIDChange"), IsNil)
	}()
	const autoRandIDStep = 5000
	stp := autoid.GetStep()
	autoid.SetStep(autoRandIDStep)
	defer autoid.SetStep(stp)

	// Check rebase auto_random id.
	tk.MustExec("create table t_recover_auto_rand (a bigint auto_random(5) primary key);")
	tk.MustExec("insert into t_recover_auto_rand values (),(),()")
	tk.MustExec("drop table t_recover_auto_rand")
	tk.MustExec("recover table t_recover_auto_rand")
	tk.MustExec("insert into t_recover_auto_rand values (),(),()")
	hs, err := ddltestutil.ExtractAllTableHandles(tk.Se, "test_recover", "t_recover_auto_rand")
	c.Assert(err, IsNil)
	ordered := testutil.ConfigTestUtils.MaskSortHandles(hs, 5, mysql.TypeLong)

	c.Assert(ordered, DeepEquals, []int64{1, 2, 3, autoRandIDStep + 1, autoRandIDStep + 2, autoRandIDStep + 3})
}

func (s *seqTestSuite) TestMaxDeltaSchemaCount(c *C) {
	tk := testkit.NewTestKit(c, s.store)
	tk.MustExec("use test")
	c.Assert(variable.GetMaxDeltaSchemaCount(), Equals, int64(variable.DefTiDBMaxDeltaSchemaCount))
	gvc := domain.GetDomain(tk.Se).GetGlobalVarsCache()
	gvc.Disable()

	tk.MustExec("set @@global.tidb_max_delta_schema_count= -1")
	tk.MustQuery("show warnings;").Check(testkit.Rows("Warning 1292 Truncated incorrect tidb_max_delta_schema_count value: '-1'"))
	// Make sure a new session will load global variables.
	tk.Se = nil
	tk.MustExec("use test")
	c.Assert(variable.GetMaxDeltaSchemaCount(), Equals, int64(100))
	tk.MustExec(fmt.Sprintf("set @@global.tidb_max_delta_schema_count= %v", uint64(math.MaxInt64)))
	tk.MustQuery("show warnings;").Check(testkit.Rows(fmt.Sprintf("Warning 1292 Truncated incorrect tidb_max_delta_schema_count value: '%d'", uint64(math.MaxInt64))))
	tk.Se = nil
	tk.MustExec("use test")
	c.Assert(variable.GetMaxDeltaSchemaCount(), Equals, int64(16384))
	_, err := tk.Exec("set @@global.tidb_max_delta_schema_count= invalid_val")
	c.Assert(terror.ErrorEqual(err, variable.ErrWrongTypeForVar), IsTrue, Commentf("err %v", err))

	tk.MustExec("set @@global.tidb_max_delta_schema_count= 2048")
	tk.Se = nil
	tk.MustExec("use test")
	c.Assert(variable.GetMaxDeltaSchemaCount(), Equals, int64(2048))
	tk.MustQuery("select @@global.tidb_max_delta_schema_count").Check(testkit.Rows("2048"))
}

func (s *seqTestSuite) TestOOMPanicInHashJoinWhenFetchBuildRows(c *C) {
	fpName := "github.com/pingcap/tidb/executor/errorFetchBuildSideRowsMockOOMPanic"
	c.Assert(failpoint.Enable(fpName, `panic("ERROR 1105 (HY000): Out Of Memory Quota![conn_id=1]")`), IsNil)
	defer func() {
		c.Assert(failpoint.Disable(fpName), IsNil)
	}()
	tk := testkit.NewTestKit(c, s.store)
	tk.MustExec("use test")
	tk.MustExec("drop table if exists t")
	tk.MustExec("create table t(c1 int, c2 int)")
	tk.MustExec("insert into t values(1,1),(2,2)")
	err := tk.QueryToErr("select * from t as t2  join t as t1 where t1.c1=t2.c1")
	c.Assert(err.Error(), Equals, "failpoint panic: ERROR 1105 (HY000): Out Of Memory Quota![conn_id=1]")
}

<<<<<<< HEAD
func (s *seqTestSuite) TestIssue18744(c *C) {
	tk := testkit.NewTestKitWithInit(c, s.store)
	tk.MustExec(`use test;`)
	tk.MustExec(`drop table if exists t, t1;`)
	tk.MustExec(`CREATE TABLE t (
  id int(11) NOT NULL,
  a bigint(20) DEFAULT NULL,
  b char(20) DEFAULT NULL,
  c datetime DEFAULT NULL,
  d double DEFAULT NULL,
  e json DEFAULT NULL,
  f decimal(40,6) DEFAULT NULL,
  PRIMARY KEY (id),
  KEY a (a),
  KEY b (b),
  KEY c (c),
  KEY d (d),
  KEY f (f)
) ENGINE=InnoDB DEFAULT CHARSET=utf8mb4 COLLATE=utf8mb4_bin;`)
	tk.MustExec(`CREATE TABLE t1 (
  id int(11) NOT NULL,
  a bigint(20) DEFAULT NULL,
  b char(20) DEFAULT NULL,
  c datetime DEFAULT NULL,
  d double DEFAULT NULL,
  e json DEFAULT NULL,
  f decimal(40,6) DEFAULT NULL,
  PRIMARY KEY (id),
  KEY a (a),
  KEY b (b),
  KEY c (c),
  KEY d (d),
  KEY f (f)
) ENGINE=InnoDB DEFAULT CHARSET=utf8mb4 COLLATE=utf8mb4_bin;`)
	tk.MustExec(`insert into t1(id) values(0),(1),(2);`)
	tk.MustExec(`insert into t values(0, 2010,  "2010-01-01 01:01:00" , "2010-01-01 01:01:00" , 2010 , 2010 , 2010.000000);`)
	tk.MustExec(`insert into t values(1 , NULL , NULL                , NULL                , NULL , NULL ,        NULL);`)
	tk.MustExec(`insert into t values(2 , 2012 , "2012-01-01 01:01:00" , "2012-01-01 01:01:00" , 2012 , 2012 , 2012.000000);`)
	tk.MustExec(`set tidb_index_lookup_join_concurrency=1`)
	c.Assert(failpoint.Enable("github.com/pingcap/tidb/executor/testIndexHashJoinOuterWorkerErr", "return"), IsNil)
	defer func() {
		c.Assert(failpoint.Disable("github.com/pingcap/tidb/executor/testIndexHashJoinOuterWorkerErr"), IsNil)
	}()
	err := tk.QueryToErr(`select /*+ inl_hash_join(t2) */ t1.id, t2.id from t1 join t t2 on t1.a = t2.a order by t1.a ASC limit 1;`)
	c.Assert(err.Error(), Equals, "mockIndexHashJoinOuterWorkerErr")
=======
func (s *seqTestSuite) TestIssue19410(c *C) {
	tk := testkit.NewTestKit(c, s.store)
	tk.MustExec("use test")
	tk.MustExec("drop table if exists t, t1, t2, t3;")
	tk.MustExec("create table t(a int, b enum('A', 'B'));")
	tk.MustExec("create table t1(a1 int, b1 enum('B', 'A') NOT NULL, UNIQUE KEY (b1));")
	tk.MustExec("insert into t values (1, 'A');")
	tk.MustExec("insert into t1 values (1, 'A');")
	tk.MustQuery("select /*+ INL_HASH_JOIN(t1) */ * from t join t1 on t.b = t1.b1;").Check(testkit.Rows("1 A 1 A"))
	tk.MustQuery("select /*+ INL_JOIN(t1) */ * from t join t1 on t.b = t1.b1;").Check(testkit.Rows("1 A 1 A"))

	tk.MustExec("create table t2(a1 int, b1 enum('C', 'D') NOT NULL, UNIQUE KEY (b1));")
	tk.MustExec("insert into t2 values (1, 'C');")
	tk.MustQuery("select /*+ INL_HASH_JOIN(t2) */ * from t join t2 on t.b = t2.b1;").Check(testkit.Rows())
	tk.MustQuery("select /*+ INL_JOIN(t2) */ * from t join t2 on t.b = t2.b1;").Check(testkit.Rows())

	tk.MustExec("create table t3(a1 int, b1 enum('A', 'B') NOT NULL, UNIQUE KEY (b1));")
	tk.MustExec("insert into t3 values (1, 'A');")
	tk.MustQuery("select /*+ INL_HASH_JOIN(t3) */ * from t join t3 on t.b = t3.b1;").Check(testkit.Rows("1 A 1 A"))
	tk.MustQuery("select /*+ INL_JOIN(t3) */ * from t join t3 on t.b = t3.b1;").Check(testkit.Rows("1 A 1 A"))
>>>>>>> 6f1311f4
}<|MERGE_RESOLUTION|>--- conflicted
+++ resolved
@@ -1422,7 +1422,6 @@
 	c.Assert(err.Error(), Equals, "failpoint panic: ERROR 1105 (HY000): Out Of Memory Quota![conn_id=1]")
 }
 
-<<<<<<< HEAD
 func (s *seqTestSuite) TestIssue18744(c *C) {
 	tk := testkit.NewTestKitWithInit(c, s.store)
 	tk.MustExec(`use test;`)
@@ -1468,7 +1467,8 @@
 	}()
 	err := tk.QueryToErr(`select /*+ inl_hash_join(t2) */ t1.id, t2.id from t1 join t t2 on t1.a = t2.a order by t1.a ASC limit 1;`)
 	c.Assert(err.Error(), Equals, "mockIndexHashJoinOuterWorkerErr")
-=======
+}
+
 func (s *seqTestSuite) TestIssue19410(c *C) {
 	tk := testkit.NewTestKit(c, s.store)
 	tk.MustExec("use test")
@@ -1489,5 +1489,4 @@
 	tk.MustExec("insert into t3 values (1, 'A');")
 	tk.MustQuery("select /*+ INL_HASH_JOIN(t3) */ * from t join t3 on t.b = t3.b1;").Check(testkit.Rows("1 A 1 A"))
 	tk.MustQuery("select /*+ INL_JOIN(t3) */ * from t join t3 on t.b = t3.b1;").Check(testkit.Rows("1 A 1 A"))
->>>>>>> 6f1311f4
 }