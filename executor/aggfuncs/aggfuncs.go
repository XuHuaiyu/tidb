// Copyright 2018 PingCAP, Inc.
//
// Licensed under the Apache License, Version 2.0 (the "License");
// you may not use this file except in compliance with the License.
// You may obtain a copy of the License at
//
//     http://www.apache.org/licenses/LICENSE-2.0
//
// Unless required by applicable law or agreed to in writing, software
// distributed under the License is distributed on an "AS IS" BASIS,
// See the License for the specific language governing permissions and
// limitations under the License.

package aggfuncs

import (
	"unsafe"

	"github.com/pingcap/tidb/expression"
	"github.com/pingcap/tidb/sessionctx"
	"github.com/pingcap/tidb/util/chunk"
)

// All the AggFunc implementations are listed here for navigation.
var (
	// All the AggFunc implementations for "COUNT" are listed here.
	// All the AggFunc implementations for "SUM" are listed here.
	// All the AggFunc implementations for "FIRSTROW" are listed here.
	// All the AggFunc implementations for "MAX"/"MIN" are listed here.
	_ AggFunc = (*maxMin4Int)(nil)
	_ AggFunc = (*maxMin4Float32)(nil)
	_ AggFunc = (*maxMin4Float64)(nil)
	_ AggFunc = (*maxMin4Decimal)(nil)

	// All the AggFunc implementations for "AVG" are listed here.
	_ AggFunc = (*avgOriginal4Decimal)(nil)
	_ AggFunc = (*avgOriginal4DistinctDecimal)(nil)
	_ AggFunc = (*avgPartial4Decimal)(nil)

	_ AggFunc = (*avgOriginal4Float64)(nil)
	_ AggFunc = (*avgPartial4Float64)(nil)
	_ AggFunc = (*avgOriginal4DistinctFloat64)(nil)

	// All the AggFunc implementations for "GROUP_CONCAT" are listed here.
	// All the AggFunc implementations for "BIT_OR" are listed here.
	// All the AggFunc implementations for "BIT_XOR" are listed here.
	// All the AggFunc implementations for "BIT_AND" are listed here.
	// All the AggFunc implementations for "BIT_OR" are listed here.
	_ AggFunc = (*bitOrUint64)(nil)
<<<<<<< HEAD

	// All the AggFunc implementations for "BIT_XOR" are listed here.
	_ AggFunc = (*bitXorUint64)(nil)

	// All the AggFunc implementations for "BIT_AND" are listed here.
	_ AggFunc = (*bitAndUint64)(nil)
=======
>>>>>>> 0ef52acf
)

// PartialResult represents data structure to store the partial result for the
// aggregate functions. Here we use unsafe.Pointer to allow the partial result
// to be any type.
type PartialResult unsafe.Pointer

// AggFunc is the interface to evaluate the aggregate functions.
type AggFunc interface {
	// AllocPartialResult allocates a specific data structure to store the
	// partial result, initializes it, and converts it to PartialResult to
	// return back. Aggregate operator implementation, no matter it's a hash
	// or stream, should hold this allocated PartialResult for the further
	// operations like: "ResetPartialResult", "UpdatePartialResult".
	AllocPartialResult() PartialResult

	// ResetPartialResult resets the partial result to the original state for a
	// specific aggregate function. It converts the input PartialResult to the
	// specific data structure which stores the partial result and then reset
	// every field to the proper original state.
	ResetPartialResult(pr PartialResult)

	// UpdatePartialResult updates the specific partial result for an aggregate
	// function using the input rows which all belonging to the same data group.
	// It converts the PartialResult to the specific data structure which stores
	// the partial result and then iterates on the input rows and update that
	// partial result according to the functionality and the state of the
	// aggregate function.
	UpdatePartialResult(sctx sessionctx.Context, rowsInGroup []chunk.Row, pr PartialResult) error

	// AppendFinalResult2Chunk finalizes the partial result and append the
	// final result to the input chunk. Like other operations, it converts the
	// input PartialResult to the specific data structure which stores the
	// partial result and then calculates the final result and append that
	// final result to the chunk provided.
	AppendFinalResult2Chunk(sctx sessionctx.Context, pr PartialResult, chk *chunk.Chunk) error
}

type baseAggFunc struct {
	// args stores the input arguments for an aggregate function, we should
	// call arg.EvalXXX to get the actual input data for this function.
	args []expression.Expression

	// ordinal stores the ordinal of the columns in the output chunk, which is
	// used to append the final result of this function.
	ordinal int
}<|MERGE_RESOLUTION|>--- conflicted
+++ resolved
@@ -43,19 +43,13 @@
 
 	// All the AggFunc implementations for "GROUP_CONCAT" are listed here.
 	// All the AggFunc implementations for "BIT_OR" are listed here.
-	// All the AggFunc implementations for "BIT_XOR" are listed here.
-	// All the AggFunc implementations for "BIT_AND" are listed here.
-	// All the AggFunc implementations for "BIT_OR" are listed here.
 	_ AggFunc = (*bitOrUint64)(nil)
-<<<<<<< HEAD
 
 	// All the AggFunc implementations for "BIT_XOR" are listed here.
 	_ AggFunc = (*bitXorUint64)(nil)
 
 	// All the AggFunc implementations for "BIT_AND" are listed here.
 	_ AggFunc = (*bitAndUint64)(nil)
-=======
->>>>>>> 0ef52acf
 )
 
 // PartialResult represents data structure to store the partial result for the
