// Copyright 2016 PingCAP, Inc.
//
// Licensed under the Apache License, Version 2.0 (the "License");
// you may not use this file except in compliance with the License.
// You may obtain a copy of the License at
//
//     http://www.apache.org/licenses/LICENSE-2.0
//
// Unless required by applicable law or agreed to in writing, software
// distributed under the License is distributed on an "AS IS" BASIS,
// See the License for the specific language governing permissions and
// limitations under the License.

package executor_test

import (
	"strings"

	. "github.com/pingcap/check"
	"github.com/pingcap/tidb"
	"github.com/pingcap/tidb/plan"
	"github.com/pingcap/tidb/privilege/privileges"
	"github.com/pingcap/tidb/sessionctx/variable"
	"github.com/pingcap/tidb/util/auth"
	"github.com/pingcap/tidb/util/testkit"
	"github.com/pingcap/tidb/util/testutil"
)

func (s *testSuite) TestShow(c *C) {
	tk := testkit.NewTestKit(c, s.store)
	tk.MustExec("use test")

	testSQL := `drop table if exists show_test`
	tk.MustExec(testSQL)
	testSQL = `create table SHOW_test (id int PRIMARY KEY AUTO_INCREMENT, c1 int comment "c1_comment", c2 int, c3 int default 1) ENGINE=InnoDB AUTO_INCREMENT=28934 DEFAULT CHARSET=utf8 COMMENT "table_comment";`
	tk.MustExec(testSQL)

	testSQL = "show columns from show_test;"
	result := tk.MustQuery(testSQL)
	c.Check(result.Rows(), HasLen, 4)

	testSQL = "show create table show_test;"
	result = tk.MustQuery(testSQL)
	c.Check(result.Rows(), HasLen, 1)
	row := result.Rows()[0]
	// For issue https://github.com/pingcap/tidb/issues/1061
	expectedRow := []interface{}{
		"SHOW_test", "CREATE TABLE `SHOW_test` (\n  `id` int(11) NOT NULL AUTO_INCREMENT,\n  `c1` int(11) DEFAULT NULL COMMENT 'c1_comment',\n  `c2` int(11) DEFAULT NULL,\n  `c3` int(11) DEFAULT '1',\n  PRIMARY KEY (`id`)\n) ENGINE=InnoDB DEFAULT CHARSET=utf8 COLLATE=utf8_bin AUTO_INCREMENT=28934 COMMENT='table_comment'"}
	for i, r := range row {
		c.Check(r, Equals, expectedRow[i])
	}

	// For issue https://github.com/pingcap/tidb/issues/1918
	testSQL = `create table ptest(
		a int primary key,
		b double NOT NULL DEFAULT 2.0,
		c varchar(10) NOT NULL,
		d time unique,
		e timestamp NULL
	);`
	tk.MustExec(testSQL)
	testSQL = "show create table ptest;"
	result = tk.MustQuery(testSQL)
	c.Check(result.Rows(), HasLen, 1)
	row = result.Rows()[0]
	expectedRow = []interface{}{
		"ptest", "CREATE TABLE `ptest` (\n  `a` int(11) NOT NULL,\n  `b` double NOT NULL DEFAULT '2.0',\n  `c` varchar(10) NOT NULL,\n  `d` time DEFAULT NULL,\n  `e` timestamp NULL DEFAULT NULL,\n  PRIMARY KEY (`a`),\n  UNIQUE KEY `d` (`d`)\n) ENGINE=InnoDB DEFAULT CHARSET=utf8 COLLATE=utf8_bin"}
	for i, r := range row {
		c.Check(r, Equals, expectedRow[i])
	}

	// Issue #4684.
	tk.MustExec("drop table if exists `t1`")
	testSQL = "create table `t1` (" +
		"`c1` tinyint unsigned default null," +
		"`c2` smallint unsigned default null," +
		"`c3` mediumint unsigned default null," +
		"`c4` int unsigned default null," +
		"`c5` bigint unsigned default null);`"

	tk.MustExec(testSQL)
	testSQL = "show create table t1"
	result = tk.MustQuery(testSQL)
	c.Check(result.Rows(), HasLen, 1)
	row = result.Rows()[0]
	expectedRow = []interface{}{
		"t1", "CREATE TABLE `t1` (\n" +
			"  `c1` tinyint(3) UNSIGNED DEFAULT NULL,\n" +
			"  `c2` smallint(5) UNSIGNED DEFAULT NULL,\n" +
			"  `c3` mediumint(8) UNSIGNED DEFAULT NULL,\n" +
			"  `c4` int(10) UNSIGNED DEFAULT NULL,\n" +
			"  `c5` bigint(20) UNSIGNED DEFAULT NULL\n" +
			") ENGINE=InnoDB DEFAULT CHARSET=utf8 COLLATE=utf8_bin"}
	for i, r := range row {
		c.Check(r, Equals, expectedRow[i])
	}

	testSQL = "SHOW VARIABLES LIKE 'character_set_results';"
	result = tk.MustQuery(testSQL)
	c.Check(result.Rows(), HasLen, 1)

	// Test case for index type and comment
	tk.MustExec(`create table show_index (id int, c int, primary key (id), index cIdx using hash (c) comment "index_comment_for_cIdx");`)
	tk.MustExec(`create index idx1 on show_index (id) using hash;`)
	tk.MustExec(`create index idx2 on show_index (id) comment 'idx';`)
	tk.MustExec(`create index idx3 on show_index (id) using hash comment 'idx';`)
	tk.MustExec(`alter table show_index add index idx4 (id) using btree comment 'idx';`)
	tk.MustExec(`create index idx5 using hash on show_index (id) using btree comment 'idx';`)
	tk.MustExec(`create index idx6 using hash on show_index (id);`)
	tk.MustExec(`create index idx7 on show_index (id);`)
	testSQL = "SHOW index from show_index;"
	tk.MustQuery(testSQL).Check(testutil.RowsWithSep("|",
		"show_index|0|PRIMARY|1|id|A|0|<nil>|<nil>||BTREE||",
		"show_index|1|cIdx|1|c|A|0|<nil>|<nil>|YES|HASH||index_comment_for_cIdx",
		"show_index|1|idx1|1|id|A|0|<nil>|<nil>|YES|HASH||",
		"show_index|1|idx2|1|id|A|0|<nil>|<nil>|YES|BTREE||idx",
		"show_index|1|idx3|1|id|A|0|<nil>|<nil>|YES|HASH||idx",
		"show_index|1|idx4|1|id|A|0|<nil>|<nil>|YES|BTREE||idx",
		"show_index|1|idx5|1|id|A|0|<nil>|<nil>|YES|BTREE||idx",
		"show_index|1|idx6|1|id|A|0|<nil>|<nil>|YES|HASH||",
		"show_index|1|idx7|1|id|A|0|<nil>|<nil>|YES|BTREE||",
	))

	// For show like with escape
	testSQL = `show tables like 'SHOW\_test'`
	result = tk.MustQuery(testSQL)
	rows := result.Rows()
	c.Check(rows, HasLen, 1)
	c.Check(rows[0], DeepEquals, []interface{}{"SHOW_test"})

	var ss stats
	variable.RegisterStatistics(ss)
	testSQL = "show status like 'character_set_results';"
	result = tk.MustQuery(testSQL)
	c.Check(result.Rows(), NotNil)

	tk.MustQuery("SHOW PROCEDURE STATUS WHERE Db='test'").Check(testkit.Rows())
	tk.MustQuery("SHOW TRIGGERS WHERE `Trigger` ='test'").Check(testkit.Rows())
	tk.MustQuery("SHOW PROCESSLIST;").Check(testkit.Rows())
	tk.MustQuery("SHOW EVENTS WHERE Db = 'test'").Check(testkit.Rows())
	tk.MustQuery("SHOW PLUGINS").Check(testkit.Rows())
	tk.MustQuery("SHOW PROFILES").Check(testkit.Rows())

	// Test show create database
	testSQL = `create database show_test_DB`
	tk.MustExec(testSQL)
	testSQL = "show create database show_test_DB;"
	tk.MustQuery(testSQL).Check(testutil.RowsWithSep("|",
		"show_test_DB|CREATE DATABASE `show_test_DB` /* !40100 DEFAULT CHARACTER SET utf8 */",
	))

	tk.MustExec("use show_test_DB")
	result = tk.MustQuery("SHOW index from show_index from test where Column_name = 'c'")
	c.Check(result.Rows(), HasLen, 1)

	// Test show full columns
	// for issue https://github.com/pingcap/tidb/issues/4224
	tk.MustExec(`drop table if exists show_test_comment`)
	tk.MustExec(`create table show_test_comment (id int not null default 0 comment "show_test_comment_id")`)
	tk.MustQuery(`show full columns from show_test_comment`).Check(testutil.RowsWithSep("|",
		"id|int(11)|binary|NO||0||select,insert,update,references|show_test_comment_id",
	))

	// Test show create table with AUTO_INCREMENT option
	// for issue https://github.com/pingcap/tidb/issues/3747
	tk.MustExec(`drop table if exists show_auto_increment`)
	tk.MustExec(`create table show_auto_increment (id int) auto_increment=4`)
	tk.MustQuery(`show create table show_auto_increment`).Check(testutil.RowsWithSep("|",
		""+
			"show_auto_increment CREATE TABLE `show_auto_increment` (\n"+
			"  `id` int(11) DEFAULT NULL\n"+
			") ENGINE=InnoDB DEFAULT CHARSET=utf8 COLLATE=utf8_bin AUTO_INCREMENT=4",
	))

	// Test show table with column's comment contain escape character
	// for issue https://github.com/pingcap/tidb/issues/4411
	tk.MustExec(`drop table if exists show_escape_character`)
	tk.MustExec(`create table show_escape_character(id int comment 'a\rb\nc\td\0ef')`)
	tk.MustQuery(`show create table show_escape_character`).Check(testutil.RowsWithSep("|",
		""+
			"show_escape_character CREATE TABLE `show_escape_character` (\n"+
			"  `id` int(11) DEFAULT NULL COMMENT 'a\\rb\\nc	d\\0ef'\n"+
			") ENGINE=InnoDB DEFAULT CHARSET=utf8 COLLATE=utf8_bin",
	))

	// for issue https://github.com/pingcap/tidb/issues/4424
	tk.MustExec("drop table if exists show_test")
	testSQL = `create table show_test(
		a varchar(10) COMMENT 'a\nb\rc\td\0e'
	) COMMENT='a\nb\rc\td\0e';`
	tk.MustExec(testSQL)
	testSQL = "show create table show_test;"
	result = tk.MustQuery(testSQL)
	c.Check(result.Rows(), HasLen, 1)
	row = result.Rows()[0]
	expectedRow = []interface{}{
		"show_test", "CREATE TABLE `show_test` (\n  `a` varchar(10) DEFAULT NULL COMMENT 'a\\nb\\rc	d\\0e'\n) ENGINE=InnoDB DEFAULT CHARSET=utf8 COLLATE=utf8_bin COMMENT='a\\nb\\rc	d\\0e'"}
	for i, r := range row {
		c.Check(r, Equals, expectedRow[i])
	}

	// for issue https://github.com/pingcap/tidb/issues/4425
	tk.MustExec("drop table if exists show_test")
	testSQL = `create table show_test(
		a varchar(10) DEFAULT 'a\nb\rc\td\0e'
	);`
	tk.MustExec(testSQL)
	testSQL = "show create table show_test;"
	result = tk.MustQuery(testSQL)
	c.Check(result.Rows(), HasLen, 1)
	row = result.Rows()[0]
	expectedRow = []interface{}{
		"show_test", "CREATE TABLE `show_test` (\n  `a` varchar(10) DEFAULT 'a\\nb\\rc	d\\0e'\n) ENGINE=InnoDB DEFAULT CHARSET=utf8 COLLATE=utf8_bin"}
	for i, r := range row {
		c.Check(r, Equals, expectedRow[i])
	}

	// for issue https://github.com/pingcap/tidb/issues/4426
	tk.MustExec("drop table if exists show_test")
	testSQL = `create table show_test(
		a bit(1),
		b bit(32) DEFAULT 0b0,
		c bit(1) DEFAULT 0b1,
		d bit(10) DEFAULT 0b1010
	);`
	tk.MustExec(testSQL)
	testSQL = "show create table show_test;"
	result = tk.MustQuery(testSQL)
	c.Check(result.Rows(), HasLen, 1)
	row = result.Rows()[0]
	expectedRow = []interface{}{
		"show_test", "CREATE TABLE `show_test` (\n  `a` bit(1) DEFAULT NULL,\n  `b` bit(32) DEFAULT b'0',\n  `c` bit(1) DEFAULT b'1',\n  `d` bit(10) DEFAULT b'1010'\n) ENGINE=InnoDB DEFAULT CHARSET=utf8 COLLATE=utf8_bin"}
	for i, r := range row {
		c.Check(r, Equals, expectedRow[i])
	}

<<<<<<< HEAD
	result = tk.MustQuery("show function status like '%'")
	result.Check(result.Rows())
	result = tk.MustQuery("show plugins status like '%'")
	result.Check(result.Rows())
=======
	// for issue #4740
	testSQL = `drop table if exists t`
	tk.MustExec(testSQL)
	testSQL = `create table t (a int1, b int2, c int3, d int4, e int8)`
	tk.MustExec(testSQL)
	testSQL = `show create table t;`
	result = tk.MustQuery(testSQL)
	c.Check(result.Rows(), HasLen, 1)
	row = result.Rows()[0]
	expectedRow = []interface{}{
		"t",
		"CREATE TABLE `t` (\n" +
			"  `a` tinyint(4) DEFAULT NULL,\n" +
			"  `b` smallint(6) DEFAULT NULL,\n" +
			"  `c` mediumint(9) DEFAULT NULL,\n" +
			"  `d` int(11) DEFAULT NULL,\n" +
			"  `e` bigint(20) DEFAULT NULL\n" +
			") ENGINE=InnoDB DEFAULT CHARSET=utf8 COLLATE=utf8_bin",
	}
>>>>>>> 6a822578
}

func (s *testSuite) TestShowVisibility(c *C) {
	save := privileges.Enable
	privileges.Enable = true
	tk := testkit.NewTestKit(c, s.store)
	tk.MustExec("create database showdatabase")
	tk.MustExec("use showdatabase")
	tk.MustExec("create table t1 (id int)")
	tk.MustExec("create table t2 (id int)")
	tk.MustExec(`create user 'show'@'%'`)
	tk.MustExec(`flush privileges`)

	tk1 := testkit.NewTestKit(c, s.store)
	se, err := tidb.CreateSession(s.store)
	c.Assert(err, IsNil)
	c.Assert(se.Auth(&auth.UserIdentity{Username: "show", Hostname: "%"}, nil, nil), IsTrue)
	tk1.Se = se

	// No ShowDatabases privilege, this user would see nothing except INFORMATION_SCHEMA.
	tk.MustQuery("show databases").Check(testkit.Rows("INFORMATION_SCHEMA"))

	// After grant, the user can see the database.
	tk.MustExec(`grant select on showdatabase.t1 to 'show'@'%'`)
	tk.MustExec(`flush privileges`)
	tk1.MustQuery("show databases").Check(testkit.Rows("INFORMATION_SCHEMA", "showdatabase"))

	// The user can see t1 but not t2.
	tk1.MustExec("use showdatabase")
	tk1.MustQuery("show tables").Check(testkit.Rows("t1"))

	// After revoke, show database result should be just except INFORMATION_SCHEMA.
	tk.MustExec(`revoke select on showdatabase.t1 from 'show'@'%'`)
	tk.MustExec(`flush privileges`)
	tk1.MustQuery("show databases").Check(testkit.Rows("INFORMATION_SCHEMA"))

	// Grant any global privilege would make show databases available.
	tk.MustExec(`grant CREATE on *.* to 'show'@'%'`)
	tk.MustExec(`flush privileges`)
	rows := tk1.MustQuery("show databases").Rows()
	c.Assert(len(rows), GreaterEqual, 2) // At least INFORMATION_SCHEMA and showdatabase

	privileges.Enable = save
	tk.MustExec(`drop user 'show'@'%'`)
	tk.MustExec("drop database showdatabase")
}

type stats struct {
}

func (s stats) GetScope(status string) variable.ScopeFlag { return variable.DefaultStatusVarScopeFlag }

func (s stats) Stats(vars *variable.SessionVars) (map[string]interface{}, error) {
	m := make(map[string]interface{})
	var a, b interface{}
	b = "123"
	m["test_interface_nil"] = a
	m["test_interface"] = b
	m["test_interface_slice"] = []interface{}{"a", "b", "c"}
	return m, nil
}

func (s *testSuite) TestForeignKeyInShowCreateTable(c *C) {
	tk := testkit.NewTestKit(c, s.store)
	tk.MustExec("use test")
	testSQL := `drop table if exists show_test`
	tk.MustExec(testSQL)
	testSQL = `drop table if exists t1`
	tk.MustExec(testSQL)
	testSQL = `CREATE TABLE t1 (pk int PRIMARY KEY AUTO_INCREMENT)`
	tk.MustExec(testSQL)

	// For table with single fk.
	sqlLines := []string{
		"CREATE TABLE `show_test` (",
		"  `id` int(11) NOT NULL AUTO_INCREMENT,",
		"  PRIMARY KEY (`id`),",
		"  CONSTRAINT `Fk` FOREIGN KEY (`id`) REFERENCES `t1` (`pk`) ON DELETE CASCADE ON UPDATE CASCADE",
		") ENGINE=InnoDB DEFAULT CHARSET=utf8 COLLATE=utf8_bin",
	}
	testSQL = strings.Join(sqlLines, "\n")
	tk.MustExec(testSQL)
	result := tk.MustQuery("show create table show_test;")
	c.Check(result.Rows(), HasLen, 1)
	row := result.Rows()[0]
	expectedRow := []interface{}{"show_test", testSQL}
	for i, r := range row {
		c.Check(r, Equals, expectedRow[i])
	}

	// For table with multiple fk.
	sqlLines = []string{
		"CREATE TABLE `pilot_languages` (",
		"  `pilot_id` int(11) NOT NULL,",
		"  `language_id` int(11) NOT NULL,",
		"  CONSTRAINT `pilot_language_fkey` FOREIGN KEY (`pilot_id`) REFERENCES `pilots` (`pilot_id`),",
		"  CONSTRAINT `languages_fkey` FOREIGN KEY (`language_id`) REFERENCES `languages` (`language_id`)",
		") ENGINE=InnoDB DEFAULT CHARSET=utf8 COLLATE=utf8_bin",
	}
	testSQL = strings.Join(sqlLines, "\n")
	tk.MustExec(testSQL)
	result = tk.MustQuery("show create table pilot_languages;")
	c.Check(result.Rows(), HasLen, 1)
	row = result.Rows()[0]
	expectedRow = []interface{}{"pilot_languages", testSQL}
	for i, r := range row {
		c.Check(r, Equals, expectedRow[i])
	}

	testSQL = "alter table show_test drop foreign key `fk`"
	tk.MustExec(testSQL)
	testSQL = "show create table show_test;"
	result = tk.MustQuery(testSQL)
	c.Check(result.Rows(), HasLen, 1)
	row = result.Rows()[0]
	expectedRow = []interface{}{
		"show_test", "CREATE TABLE `show_test` (\n  `id` int(11) NOT NULL AUTO_INCREMENT,\n  PRIMARY KEY (`id`)\n) ENGINE=InnoDB DEFAULT CHARSET=utf8 COLLATE=utf8_bin"}
	for i, r := range row {
		c.Check(r, Equals, expectedRow[i])
	}

	testSQL = "ALTER TABLE SHOW_TEST ADD CONSTRAINT `Fk` FOREIGN KEY (`id`) REFERENCES `t1` (`pk`) ON DELETE CASCADE ON UPDATE CASCADE\n "
	tk.MustExec(testSQL)
	testSQL = "show create table show_test;"
	result = tk.MustQuery(testSQL)
	c.Check(result.Rows(), HasLen, 1)
	row = result.Rows()[0]
	expectedRow = []interface{}{
		"show_test", "CREATE TABLE `show_test` (\n  `id` int(11) NOT NULL AUTO_INCREMENT,\n  PRIMARY KEY (`id`),\n  CONSTRAINT `Fk` FOREIGN KEY (`id`) REFERENCES `t1` (`pk`) ON DELETE CASCADE ON UPDATE CASCADE\n) ENGINE=InnoDB DEFAULT CHARSET=utf8 COLLATE=utf8_bin"}
	for i, r := range row {
		c.Check(r, Equals, expectedRow[i])
	}
}

func (s *testSuite) TestShowWarnings(c *C) {
	tk := testkit.NewTestKit(c, s.store)
	tk.MustExec("use test")
	testSQL := `create table if not exists show_warnings (a int)`
	tk.MustExec(testSQL)
	tk.MustExec("set @@sql_mode=''")
	tk.MustExec("insert show_warnings values ('a')")
	c.Assert(tk.Se.GetSessionVars().StmtCtx.WarningCount(), Equals, uint16(1))
	tk.MustQuery("show warnings").Check(testutil.RowsWithSep("|", "Warning|1265|Data Truncated"))
	c.Assert(tk.Se.GetSessionVars().StmtCtx.WarningCount(), Equals, uint16(0))
	tk.MustQuery("show warnings").Check(testutil.RowsWithSep("|", "Warning|1265|Data Truncated"))
	c.Assert(tk.Se.GetSessionVars().StmtCtx.WarningCount(), Equals, uint16(0))
}

func (s *testSuite) TestIssue3641(c *C) {
	tk := testkit.NewTestKit(c, s.store)
	_, err := tk.Exec("show tables;")
	c.Assert(err.Error(), Equals, plan.ErrNoDB.Error())
	_, err = tk.Exec("show table status;")
	c.Assert(err.Error(), Equals, plan.ErrNoDB.Error())
}

// TestShow2 is moved from session_test
func (s *testSuite) TestShow2(c *C) {
	tk := testkit.NewTestKit(c, s.store)
	tk.MustExec("use test")

	tk.MustExec("set global autocommit=0")
	tk1 := testkit.NewTestKit(c, s.store)
	tk1.MustQuery("show global variables where variable_name = 'autocommit'").Check(testkit.Rows("autocommit 0"))
	tk.MustExec("set global autocommit = 1")
	tk2 := testkit.NewTestKit(c, s.store)
	// TODO: In MySQL, the result is "autocommit ON".
	tk2.MustQuery("show global variables where variable_name = 'autocommit'").Check(testkit.Rows("autocommit 1"))

	tk.MustExec("drop table if exists t")
	tk.MustExec(`create table if not exists t (c int) comment '注释'`)
	tk.MustQuery(`show columns from t`).Check(testutil.RowsWithSep(",", "c,int(11),YES,,<nil>,"))

	tk.MustQuery("show collation where Charset = 'utf8' and Collation = 'utf8_bin'").Check(testutil.RowsWithSep(",", "utf8_bin,utf8,83,,Yes,1"))

	tk.MustQuery("show tables").Check(testkit.Rows("t"))
	tk.MustQuery("show full tables").Check(testkit.Rows("t BASE TABLE"))

	r, err := tk.Exec("show table status from test like 't'")
	c.Assert(err, IsNil)
	row, err := r.Next()
	c.Assert(err, IsNil)
	c.Assert(row.Data, HasLen, 18)
	c.Assert(row.Data[0].GetString(), Equals, "t")
	c.Assert(row.Data[17].GetString(), Equals, "注释")

	tk.Se.Auth(&auth.UserIdentity{Username: "root", Hostname: "%"}, nil, []byte("012345678901234567890"))

	tk.MustQuery("show databases like 'test'").Check(testkit.Rows("test"))

	tk.MustExec("grant all on *.* to 'root'@'%'")
	tk.MustQuery("show grants").Check(testkit.Rows("GRANT ALL PRIVILEGES ON *.* TO 'root'@'%'"))
}<|MERGE_RESOLUTION|>--- conflicted
+++ resolved
@@ -234,12 +234,12 @@
 		c.Check(r, Equals, expectedRow[i])
 	}
 
-<<<<<<< HEAD
+	// for issue #4255
 	result = tk.MustQuery("show function status like '%'")
 	result.Check(result.Rows())
 	result = tk.MustQuery("show plugins status like '%'")
 	result.Check(result.Rows())
-=======
+
 	// for issue #4740
 	testSQL = `drop table if exists t`
 	tk.MustExec(testSQL)
@@ -259,7 +259,6 @@
 			"  `e` bigint(20) DEFAULT NULL\n" +
 			") ENGINE=InnoDB DEFAULT CHARSET=utf8 COLLATE=utf8_bin",
 	}
->>>>>>> 6a822578
 }
 
 func (s *testSuite) TestShowVisibility(c *C) {
