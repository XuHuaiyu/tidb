--- conflicted
+++ resolved
@@ -695,19 +695,18 @@
 	))
 }
 
-<<<<<<< HEAD
 func (s *testSuite1) TestIssue10099(c *C) {
 	tk := testkit.NewTestKitWithInit(c, s.store)
 	tk.MustExec("drop table if exists t")
 	tk.MustExec("create table t(a char(10), b char(10))")
 	tk.MustExec("insert into t values('1', '222'), ('12', '22')")
 	tk.MustQuery("select count(distinct a, b) from t").Check(testkit.Rows("2"))
-=======
+}
+
 func (s *testSuite1) TestIssue10098(c *C) {
 	tk := testkit.NewTestKitWithInit(c, s.store)
 	tk.MustExec(`drop table if exists t;`)
 	tk.MustExec("create table t(a char(10), b char(10))")
 	tk.MustExec("insert into t values('1', '222'), ('12', '22')")
 	tk.MustQuery("select group_concat(distinct a, b) from t").Check(testkit.Rows("1222,1222"))
->>>>>>> 5fcc7e2a
 }